/*
 * Copyright (c) Microsoft Corporation
 *
 * All rights reserved.
 *
 * MIT License
 *
 * Permission is hereby granted, free of charge, to any person obtaining a copy of this software and associated
 * documentation files (the "Software"), to deal in the Software without restriction, including without limitation
 * the rights to use, copy, modify, merge, publish, distribute, sublicense, and/or sell copies of the Software, and
 * to permit persons to whom the Software is furnished to do so, subject to the following conditions:
 *
 * The above copyright notice and this permission notice shall be included in all copies or substantial portions of
 * the Software.
 *
 * THE SOFTWARE IS PROVIDED *AS IS*, WITHOUT WARRANTY OF ANY KIND, EXPRESS OR IMPLIED, INCLUDING BUT NOT LIMITED TO
 * THE WARRANTIES OF MERCHANTABILITY, FITNESS FOR A PARTICULAR PURPOSE AND NONINFRINGEMENT. IN NO EVENT SHALL THE
 * AUTHORS OR COPYRIGHT HOLDERS BE LIABLE FOR ANY CLAIM, DAMAGES OR OTHER LIABILITY, WHETHER IN AN ACTION OF CONTRACT,
 * TORT OR OTHERWISE, ARISING FROM, OUT OF OR IN CONNECTION WITH THE SOFTWARE OR THE USE OR OTHER DEALINGS IN THE
 * SOFTWARE.
 */

package com.microsoft.azuretools.ijidea.ui;

import com.intellij.openapi.diagnostic.Logger;
import com.intellij.openapi.fileChooser.FileChooser;
import com.intellij.openapi.fileChooser.FileChooserDescriptor;
import com.intellij.openapi.fileChooser.FileChooserDescriptorFactory;
import com.intellij.openapi.progress.ProgressIndicator;
import com.intellij.openapi.progress.ProgressManager;
import com.intellij.openapi.project.Project;
import com.intellij.openapi.ui.DialogWrapper;
import com.intellij.openapi.ui.Messages;
import com.intellij.openapi.vfs.LocalFileSystem;
import com.intellij.openapi.vfs.VirtualFile;
import com.microsoft.azure.auth.AzureAuthHelper;
import com.microsoft.azure.auth.AzureTokenWrapper;
<<<<<<< HEAD
import com.microsoft.azure.toolkit.lib.common.task.AzureTask;
import com.microsoft.azure.toolkit.lib.common.task.AzureTaskManager;
import com.microsoft.azuretools.adauth.AuthCanceledException;
=======
import com.microsoft.azure.toolkit.lib.common.exception.AzureToolkitRuntimeException;
import com.microsoft.azure.toolkit.lib.common.task.AzureTask;
import com.microsoft.azure.toolkit.lib.common.task.AzureTaskManager;
>>>>>>> 0595124c
import com.microsoft.azuretools.adauth.StringUtils;
import com.microsoft.azuretools.authmanage.*;
import com.microsoft.azuretools.authmanage.models.AuthMethodDetails;
import com.microsoft.azuretools.authmanage.models.SubscriptionDetail;
import com.microsoft.azuretools.sdkmanage.AccessTokenAzureManager;
import com.microsoft.azuretools.sdkmanage.AzureCliAzureManager;
import com.microsoft.azuretools.telemetrywrapper.EventType;
import com.microsoft.azuretools.telemetrywrapper.EventUtil;
import com.microsoft.azuretools.telemetrywrapper.Operation;
import com.microsoft.azuretools.telemetrywrapper.TelemetryManager;
import com.microsoft.intellij.ui.components.AzureDialogWrapper;
import com.microsoft.intellij.util.PluginUtil;
import com.microsoft.tooling.msservices.components.DefaultLoader;
import org.jdesktop.swingx.JXHyperlink;
import org.jetbrains.annotations.Nullable;

import javax.swing.*;
import java.awt.event.ActionEvent;
import java.awt.event.ActionListener;
import java.io.IOException;
import java.net.URI;
import java.util.*;
import java.util.concurrent.Callable;

import static com.microsoft.azuretools.telemetry.TelemetryConstants.*;

public class SignInWindow extends AzureDialogWrapper {
    private static final Logger LOGGER = Logger.getInstance(SignInWindow.class);
    private static final String SIGN_IN_ERROR = "Sign In Error";

    private JPanel contentPane;

    private JRadioButton deviceLoginRadioButton;

    private JRadioButton automatedRadioButton;
    private JLabel authFileLabel;
    private JTextField authFileTextField;
    private JButton browseButton;
    private JButton createNewAuthenticationFileButton;
    private JLabel automatedCommentLabel;
    private JLabel deviceLoginCommentLabel;
    private JRadioButton azureCliRadioButton;
    private JPanel azureCliPanel;
    private JLabel azureCliCommentLabel;

    private AuthMethodDetails authMethodDetails;
    private AuthMethodDetails authMethodDetailsResult;

    private String accountEmail;

    private Project project;

    private SignInWindow(AuthMethodDetails authMethodDetails, Project project) {
        super(project, true, IdeModalityType.PROJECT);
        this.project = project;
        setModal(true);
        setTitle("Azure Sign In");
        setOKButtonText("Sign in");

        this.authMethodDetails = authMethodDetails;
        authFileTextField.setText(authMethodDetails == null ? null : authMethodDetails.getCredFilePath());

        automatedRadioButton.addActionListener(new ActionListener() {
            public void actionPerformed(ActionEvent e) {
                refreshAuthControlElements();
            }
        });

        deviceLoginRadioButton.addActionListener(new ActionListener() {
            @Override
            public void actionPerformed(ActionEvent e) {
                refreshAuthControlElements();
            }
        });

        azureCliRadioButton.addActionListener(e -> refreshAuthControlElements());

        browseButton.addActionListener(new ActionListener() {
            public void actionPerformed(ActionEvent e) {
                doSelectCredFilepath();
            }
        });

        createNewAuthenticationFileButton.addActionListener(new ActionListener() {
            public void actionPerformed(ActionEvent e) {
                doCreateServicePrincipal();
            }
        });

        ButtonGroup buttonGroup = new ButtonGroup();
        buttonGroup.add(deviceLoginRadioButton);
        buttonGroup.add(automatedRadioButton);
        buttonGroup.add(azureCliRadioButton);
        deviceLoginRadioButton.setSelected(true);

        init();
    }

    public AuthMethodDetails getAuthMethodDetails() {
        return authMethodDetailsResult;
    }

    @Nullable
    public static SignInWindow go(AuthMethodDetails authMethodDetails, Project project) {
        SignInWindow signInWindow = new SignInWindow(authMethodDetails, project);
        signInWindow.show();
        if (signInWindow.getExitCode() == DialogWrapper.OK_EXIT_CODE) {
            return signInWindow;
        }

        return null;
    }

    @Override
    public void doCancelAction() {
        authMethodDetailsResult = authMethodDetails;
        super.doCancelAction();
    }

    @Override
    public void doHelpAction() {
        JXHyperlink helpLink = new JXHyperlink();
        helpLink.setURI(URI.create("https://docs.microsoft.com/en-us/azure/azure-toolkit-for-intellij-sign-in-instructions"));
        helpLink.doClick();
    }

    @Nullable
    @Override
    protected String getDimensionServiceKey() {
        return "SignInWindow";
    }

    @Nullable
    @Override
    protected JComponent createCenterPanel() {
        return contentPane;
    }

    @Override
    protected void doOKAction() {
        authMethodDetailsResult = new AuthMethodDetails();
        if (automatedRadioButton.isSelected()) { // automated
            final Map<String, String> properties = new HashMap<>();
            properties.put(AZURE_ENVIRONMENT, CommonSettings.getEnvironment().getName());
            properties.putAll(signInSPProp);
            EventUtil.logEvent(EventType.info, ACCOUNT, SIGNIN, properties, null);
            String authPath = authFileTextField.getText();
            if (StringUtils.isNullOrWhiteSpace(authPath)) {
                DefaultLoader.getUIHelper().showMessageDialog(contentPane,
                                                              "Select authentication file",
                                                              "Sign in dialog info",
                                                              Messages.getInformationIcon());
                return;
            }

            authMethodDetailsResult.setAuthMethod(AuthMethod.SP);
            // TODO: check field is empty, check file is valid
            authMethodDetailsResult.setCredFilePath(authPath);
        } else if (deviceLoginRadioButton.isSelected()) {
            doDeviceLogin();
            if (StringUtils.isNullOrEmpty(accountEmail)) {
                System.out.println("Canceled by the user.");
                return;
            }
            authMethodDetailsResult.setAuthMethod(AuthMethod.DC);
            authMethodDetailsResult.setAccountEmail(accountEmail);
            authMethodDetailsResult.setAzureEnv(CommonSettings.getEnvironment().getName());
        } else if (azureCliRadioButton.isSelected()) {
            doLogin(() -> AzureCliAzureManager.getInstance().signIn(), signInAZProp);
            if (AzureCliAzureManager.getInstance().isSignedIn()) {
                authMethodDetailsResult.setAuthMethod(AuthMethod.AZ);
            } else {
                return;
            }
        }

        super.doOKAction();
    }

    @Override
    protected void init() {
        super.init();
        AzureTokenWrapper tokenWrapper = null;
        try {
            tokenWrapper = AzureAuthHelper.getAzureCLICredential(null);
        } catch (IOException | RuntimeException e) {
            // swallow exception while getting azure cli credential
        }
        if (tokenWrapper != null) {
            azureCliPanel.setEnabled(true);
            azureCliRadioButton.setText("Azure CLI");
            azureCliRadioButton.setEnabled(true);
            azureCliRadioButton.setSelected(true);
        } else {
            azureCliPanel.setEnabled(false);
            azureCliRadioButton.setText("Azure CLI (Not logged in)");
            azureCliRadioButton.setEnabled(false);
        }
        refreshAuthControlElements();
    }

    private AuthMethodManager getAuthMethodManager() {
        return AuthMethodManager.getInstance();
    }

    private void refreshAuthControlElements() {
        refreshAutomateLoginElements();
        refreshDeviceLoginElements();
        refreshAzureCliElements();
    }

    private void refreshAutomateLoginElements() {
        automatedCommentLabel.setEnabled(automatedRadioButton.isSelected());
        authFileLabel.setEnabled(automatedRadioButton.isSelected());
        authFileTextField.setEnabled(automatedRadioButton.isSelected());
        browseButton.setEnabled(automatedRadioButton.isSelected());
        createNewAuthenticationFileButton.setEnabled(automatedRadioButton.isSelected());
    }

    private void refreshDeviceLoginElements() {
        deviceLoginCommentLabel.setEnabled(deviceLoginRadioButton.isSelected());
    }

    private void refreshAzureCliElements() {
        azureCliCommentLabel.setEnabled(azureCliRadioButton.isSelected());
    }

    private void doSelectCredFilepath() {
        FileChooserDescriptor fileDescriptor = FileChooserDescriptorFactory.createSingleFileDescriptor("azureauth");
        fileDescriptor.setTitle("Select Authentication File");
        final VirtualFile file = FileChooser.chooseFile(
            fileDescriptor,
            this.project,
            LocalFileSystem.getInstance().findFileByPath(System.getProperty("user.home"))
        );
        if (file != null) {
            authFileTextField.setText(file.getPath());
        }
    }

    @Nullable
    private synchronized BaseADAuthManager doDeviceLogin() {
        try {
            BaseADAuthManager dcAuthManager = AuthMethod.DC.getAdAuthManager();
            if (dcAuthManager.isSignedIn()) {
                doSignOut();
            }
            doLogin(() -> dcAuthManager.signIn(null), signInDCProp);
            accountEmail = dcAuthManager.getAccountEmail();

            return dcAuthManager;
        } catch (Exception ex) {
            ex.printStackTrace();
            ErrorWindow.show(project, ex.getMessage(), SIGN_IN_ERROR);
        }

        return null;
    }

    private void doLogin(Callable loginCallable, Map<String, String> properties) {
        Operation operation = TelemetryManager.createOperation(ACCOUNT, SIGNIN);
        AzureTaskManager.getInstance().runInModal(new AzureTask(project, "Sign In Progress", false, () -> {
            try {
                EventUtil.logEvent(EventType.info, operation, properties);
                operation.start();
                loginCallable.call();
<<<<<<< HEAD
            } catch (AuthCanceledException ex) {
                EventUtil.logError(operation, ErrorType.userError, ex, properties, null);
                System.out.println(ex.getMessage());
            } catch (Exception ex) {
                EventUtil.logError(operation, ErrorType.userError, ex, properties, null);
                AzureTaskManager.getInstance().runLater(() -> ErrorWindow.show(project, ex.getMessage(), SIGN_IN_ERROR));
=======
            } catch (Exception e) {
                throw new AzureToolkitRuntimeException(e.getMessage(), e);
>>>>>>> 0595124c
            } finally {
                EventUtil.logEvent(EventType.info, operation, Collections.singletonMap(
                    AZURE_ENVIRONMENT, CommonSettings.getEnvironment().getName()));
                operation.complete();
            }
        }));
    }

    private void doSignOut() {
        try {
            accountEmail = null;
            // AuthMethod.AD is deprecated.
            AuthMethod.DC.getAdAuthManager().signOut();
        } catch (Exception ex) {
            ex.printStackTrace();
            ErrorWindow.show(project, ex.getMessage(), "Sign Out Error");
        }
    }

    private void doCreateServicePrincipal() {
        BaseADAuthManager dcAuthManager = null;
        try {
            if (getAuthMethodManager().isSignedIn()) {
                getAuthMethodManager().signOut();
            }

            dcAuthManager = doDeviceLogin();
            if (dcAuthManager == null || !dcAuthManager.isSignedIn()) {
                // canceled by the user
                System.out.println(">> Canceled by the user");
                return;
            }

            AccessTokenAzureManager accessTokenAzureManager = new AccessTokenAzureManager(dcAuthManager);
            SubscriptionManager subscriptionManager = accessTokenAzureManager.getSubscriptionManager();

            AzureTaskManager.getInstance().runInModal(new AzureTask(project, "Load Subscriptions Progress", true, () -> {
                final ProgressIndicator progressIndicator = ProgressManager.getInstance().getProgressIndicator();
                progressIndicator.setText("Loading subscriptions...");
                try {
                    progressIndicator.setIndeterminate(true);
                    subscriptionManager.getSubscriptionDetails();
                } catch (Exception ex) {
                    ex.printStackTrace();
                    //LOGGER.error("doCreateServicePrincipal::Task.Modal", ex);
                    AzureTaskManager.getInstance().runLater(() -> ErrorWindow.show(project, ex.getMessage(), "Load Subscription Error"));
                }
            }));

            SrvPriSettingsDialog d = SrvPriSettingsDialog.go(subscriptionManager.getSubscriptionDetails(), project);
            List<SubscriptionDetail> subscriptionDetailsUpdated;
            String destinationFolder;
            if (d != null) {
                subscriptionDetailsUpdated = d.getSubscriptionDetails();
                destinationFolder = d.getDestinationFolder();
            } else {
                System.out.println(">> Canceled by the user");
                return;
            }

            Map<String, List<String>> tidSidsMap = new HashMap<>();
            for (SubscriptionDetail sd : subscriptionDetailsUpdated) {
                if (sd.isSelected()) {
                    System.out.format(">> %s\n", sd.getSubscriptionName());
                    String tid = sd.getTenantId();
                    List<String> sidList;
                    if (!tidSidsMap.containsKey(tid)) {
                        sidList = new LinkedList<>();
                    } else {
                        sidList = tidSidsMap.get(tid);
                    }
                    sidList.add(sd.getSubscriptionId());
                    tidSidsMap.put(tid, sidList);
                }
            }

            SrvPriCreationStatusDialog d1 = SrvPriCreationStatusDialog
                    .go(accessTokenAzureManager, tidSidsMap, destinationFolder, project);
            if (d1 == null) {
                System.out.println(">> Canceled by the user");
                return;
            }

            String path = d1.getSelectedAuthFilePath();
            if (path == null) {
                System.out.println(">> No file was created");
                return;
            }

            authFileTextField.setText(path);
            PluginUtil.displayInfoDialog("Authentication File Created", String.format(
                    "Your credentials have been exported to %s, please keep the authentication file safe", path));
        } catch (Exception ex) {
            ex.printStackTrace();
            //LOGGER.error("doCreateServicePrincipal", ex);
            ErrorWindow.show(project, ex.getMessage(), "Get Subscription Error");

        } finally {
            if (dcAuthManager != null) {
                try {
                    System.out.println(">> Signing out...");
                    dcAuthManager.signOut();
                } catch (Exception e) {
                    e.printStackTrace();
                }
            }
        }
    }
}<|MERGE_RESOLUTION|>--- conflicted
+++ resolved
@@ -35,15 +35,9 @@
 import com.intellij.openapi.vfs.VirtualFile;
 import com.microsoft.azure.auth.AzureAuthHelper;
 import com.microsoft.azure.auth.AzureTokenWrapper;
-<<<<<<< HEAD
-import com.microsoft.azure.toolkit.lib.common.task.AzureTask;
-import com.microsoft.azure.toolkit.lib.common.task.AzureTaskManager;
-import com.microsoft.azuretools.adauth.AuthCanceledException;
-=======
 import com.microsoft.azure.toolkit.lib.common.exception.AzureToolkitRuntimeException;
 import com.microsoft.azure.toolkit.lib.common.task.AzureTask;
 import com.microsoft.azure.toolkit.lib.common.task.AzureTaskManager;
->>>>>>> 0595124c
 import com.microsoft.azuretools.adauth.StringUtils;
 import com.microsoft.azuretools.authmanage.*;
 import com.microsoft.azuretools.authmanage.models.AuthMethodDetails;
@@ -310,17 +304,8 @@
                 EventUtil.logEvent(EventType.info, operation, properties);
                 operation.start();
                 loginCallable.call();
-<<<<<<< HEAD
-            } catch (AuthCanceledException ex) {
-                EventUtil.logError(operation, ErrorType.userError, ex, properties, null);
-                System.out.println(ex.getMessage());
-            } catch (Exception ex) {
-                EventUtil.logError(operation, ErrorType.userError, ex, properties, null);
-                AzureTaskManager.getInstance().runLater(() -> ErrorWindow.show(project, ex.getMessage(), SIGN_IN_ERROR));
-=======
             } catch (Exception e) {
                 throw new AzureToolkitRuntimeException(e.getMessage(), e);
->>>>>>> 0595124c
             } finally {
                 EventUtil.logEvent(EventType.info, operation, Collections.singletonMap(
                     AZURE_ENVIRONMENT, CommonSettings.getEnvironment().getName()));
