--- conflicted
+++ resolved
@@ -55,10 +55,6 @@
 import java.awt.event.ItemEvent;
 import java.awt.event.ItemListener;
 import java.net.URI;
-<<<<<<< HEAD
-import java.util.Collections;
-=======
->>>>>>> 0595124c
 import java.util.Map;
 
 
@@ -239,11 +235,7 @@
                 AzureTaskManager.getInstance().runAndWait(() -> {
                     vmSizeComboBox.setModel(new DefaultComboBoxModel<>(sizes.stream().map(VirtualMachineSize::name).toArray(String[]::new)));
                     selectDefaultSize();
-<<<<<<< HEAD
-                });
-=======
                 }, AzureTask.Modality.ANY);
->>>>>>> 0595124c
             }));
         } else {
             selectDefaultSize();
