--- conflicted
+++ resolved
@@ -167,14 +167,8 @@
 
     private ComparableVersion getFuncVersion() throws IOException {
         final File func = new File(functionRunConfiguration.getFuncPath());
-<<<<<<< HEAD
-        final String[] funcVersionResult = CommandUtils.executeMultipleLineOutput(
-                String.format("%s -v", func.getName()), func.getParentFile());
-        if (ArrayUtils.isEmpty(funcVersionResult)) {
-=======
         final String funcVersion = CommandUtils.executeCommandAndGetOutput(func.getAbsolutePath(), new String[]{"-v"}, func.getParentFile());
         if (StringUtils.isEmpty(funcVersion)) {
->>>>>>> 01085977
             return null;
         }
         return new ComparableVersion(funcVersion);
@@ -184,18 +178,11 @@
     // Get java version of JAVA_HOME first, fall back to use PATH if JAVA_HOME not exists
     private ComparableVersion getJavaVersion() throws IOException {
         final String javaHome = System.getenv("JAVA_HOME");
-<<<<<<< HEAD
-        final File executeFolder = StringUtils.isEmpty(javaHome) ? null : Paths.get(javaHome, "bin").toFile();
-        final String[] javaVersionResult = CommandUtils.executeMultipleLineOutput(
-                "java -version", executeFolder, Process::getErrorStream); // java -version will write to std error
-        if (ArrayUtils.isEmpty(javaVersionResult)) {
-=======
         final File javaFile = StringUtils.isEmpty(javaHome) ? null : Paths.get(javaHome, "bin", "java").toFile();
         final File executeFolder = javaFile == null ? null : javaFile.getParentFile();
         final String command = javaFile == null ? "java" : javaFile.getAbsolutePath();
         final String javaVersion = CommandUtils.executeCommandAndGetOutput(command, new String[]{"-version"}, executeFolder);
         if (StringUtils.isEmpty(javaVersion)) {
->>>>>>> 01085977
             return null;
         }
         final Matcher matcher = JAVA_VERSION_PATTERN.matcher(javaVersion);
