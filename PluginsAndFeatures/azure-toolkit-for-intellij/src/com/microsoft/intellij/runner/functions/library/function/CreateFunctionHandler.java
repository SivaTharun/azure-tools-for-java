/*
 * Copyright (c) Microsoft Corporation
 *
 * All rights reserved.
 *
 * MIT License
 *
 * Permission is hereby granted, free of charge, to any person obtaining a copy of this software and associated
 * documentation files (the "Software"), to deal in the Software without restriction, including without limitation
 * the rights to use, copy, modify, merge, publish, distribute, sublicense, and/or sell copies of the Software, and
 * to permit persons to whom the Software is furnished to do so, subject to the following conditions:
 *
 * The above copyright notice and this permission notice shall be included in all copies or substantial portions of
 * the Software.
 *
 * THE SOFTWARE IS PROVIDED *AS IS*, WITHOUT WARRANTY OF ANY KIND, EXPRESS OR IMPLIED, INCLUDING BUT NOT LIMITED TO
 * THE WARRANTIES OF MERCHANTABILITY, FITNESS FOR A PARTICULAR PURPOSE AND NONINFRINGEMENT. IN NO EVENT SHALL THE
 * AUTHORS OR COPYRIGHT HOLDERS BE LIABLE FOR ANY CLAIM, DAMAGES OR OTHER LIABILITY, WHETHER IN AN ACTION OF CONTRACT,
 * TORT OR OTHERWISE, ARISING FROM, OUT OF OR IN CONNECTION WITH THE SOFTWARE OR THE USE OR OTHER DEALINGS IN THE
 * SOFTWARE.
 */

package com.microsoft.intellij.runner.functions.library.function;

import com.google.common.base.Preconditions;
import com.microsoft.azure.common.Utils;
import com.microsoft.azure.common.appservice.OperatingSystemEnum;
import com.microsoft.azure.common.exceptions.AzureExecutionException;
import com.microsoft.azure.common.function.configurations.ElasticPremiumPricingTier;
import com.microsoft.azure.common.function.configurations.FunctionExtensionVersion;
import com.microsoft.azure.common.function.configurations.RuntimeConfiguration;
import com.microsoft.azure.common.function.handlers.runtime.FunctionRuntimeHandler;
import com.microsoft.azure.common.function.handlers.runtime.LinuxFunctionRuntimeHandler;
import com.microsoft.azure.common.function.handlers.runtime.WindowsFunctionRuntimeHandler;
import com.microsoft.azure.common.function.utils.FunctionUtils;
import com.microsoft.azure.common.logging.Log;
import com.microsoft.azure.common.utils.AppServiceUtils;
import com.microsoft.azure.management.applicationinsights.v2015_05_01.ApplicationInsightsComponent;
import com.microsoft.azure.management.appservice.FunctionApp;
import com.microsoft.azure.management.appservice.FunctionApp.DefinitionStages.WithCreate;
import com.microsoft.azure.management.appservice.PricingTier;
import com.microsoft.azure.management.resources.fluentcore.arm.Region;
import com.microsoft.azure.toolkit.lib.common.exception.AzureToolkitRuntimeException;
import com.microsoft.azure.toolkit.lib.common.operation.AzureOperation;
import com.microsoft.intellij.runner.functions.deploy.FunctionDeployModel;
import com.microsoft.tooling.msservices.helpers.azure.sdk.AzureSDKManager;
import org.apache.commons.lang3.StringUtils;

import java.io.IOException;
import java.util.Map;
import java.util.function.Consumer;

import static com.microsoft.intellij.ui.messages.AzureBundle.message;

/**
 * Deploy artifacts to target Azure Functions in Azure. If target Azure
 * Functions doesn't exist, it will be created.
 */
public class CreateFunctionHandler {
    private static final String FUNCTIONS_WORKER_RUNTIME_NAME = "FUNCTIONS_WORKER_RUNTIME";
    private static final String FUNCTIONS_WORKER_RUNTIME_VALUE = "java";
    private static final String FUNCTIONS_EXTENSION_VERSION_NAME = "FUNCTIONS_EXTENSION_VERSION";
    private static final String FUNCTIONS_EXTENSION_VERSION_VALUE = "~3";

    private static final OperatingSystemEnum DEFAULT_OS = OperatingSystemEnum.Windows;
    private static final String APP_INSIGHTS_INSTRUMENTATION_KEY = "APPINSIGHTS_INSTRUMENTATIONKEY";

    private FunctionDeployModel ctx;

    public CreateFunctionHandler(FunctionDeployModel ctx) {
        Preconditions.checkNotNull(ctx);
        this.ctx = ctx;
    }

    public FunctionApp execute() {
        final FunctionApp app = getFunctionApp();
        if (app == null) {
            return createFunctionApp();
        } else {
<<<<<<< HEAD
            throw new AzureExecutionException(String.format(message("function.create.error.targetExists"), ctx.getAppName()));
=======
            final String error = String.format(message("function.create.error.targetExists"), ctx.getAppName());
            final String action = "change the name of the web app and try later";
            throw new AzureToolkitRuntimeException(error, action);
>>>>>>> 0595124c
        }
    }
    // endregion

    // region Create or update Azure Functions

<<<<<<< HEAD
    private FunctionApp createFunctionApp() throws IOException, AzureExecutionException {
        Log.prompt(message("function.create.hint.startCreateFunction"));
        final FunctionRuntimeHandler runtimeHandler = getFunctionRuntimeHandler();
        final WithCreate withCreate = runtimeHandler.defineAppWithRuntime();
=======
    @AzureOperation(
        value = "create function app[%s, rg=%s] in subscription[%s]",
        params = {"@ctx.getAppName()", "@ctx.getResourceGroup()", "@ctx.getSubscription()"},
        type = AzureOperation.Type.SERVICE
    )
    private FunctionApp createFunctionApp() {
        Log.prompt(message("function.create.hint.startCreateFunction"));
        final WithCreate withCreate;
        try {
            final FunctionRuntimeHandler runtimeHandler = getFunctionRuntimeHandler();
            withCreate = runtimeHandler.defineAppWithRuntime();
        } catch (final AzureExecutionException e) {
            final String error = String.format("failed to initialize configuration to create web app[%s]", this.ctx.getAppName());
            final String action = "confirm if the web app is properly configured";
            throw new AzureToolkitRuntimeException(error, e, action);
        }
>>>>>>> 0595124c
        bindingApplicationInsights();
        configureApplicationLog(withCreate);
        configureAppSettings(withCreate::withAppSettings, getAppSettingsWithDefaultValue());
        FunctionApp result = withCreate.create();
        Log.prompt(String.format(message("function.create.hint.functionCreated"), ctx.getAppName()));
        return result;
    }

    private WithCreate configureApplicationLog(WithCreate withCreate) {
        if (ctx.isEnableApplicationLog()) {
            return (WithCreate) withCreate.defineDiagnosticLogsConfiguration()
                                          .withApplicationLogging()
                                          .withLogLevel(ctx.getApplicationLogLevel())
                                          .withApplicationLogsStoredOnFileSystem().attach();
        }
        return withCreate;
    }

    @AzureOperation(
        value = "create application insights for function[%s]",
        params = {"@ctx.getAppName()"},
        type = AzureOperation.Type.SERVICE
    )
    private void bindingApplicationInsights() {
        if (StringUtils.isAllEmpty(ctx.getInsightsName(), ctx.getInstrumentationKey())) {
            return;
        }
        String instrumentationKey = ctx.getInstrumentationKey();
        if (StringUtils.isEmpty(instrumentationKey)) {
            final String region = ctx.getRegion();
            final ApplicationInsightsComponent insights;
            try {
                insights = AzureSDKManager.getOrCreateApplicationInsights(ctx.getSubscription(), ctx.getResourceGroup(), ctx.getInsightsName(), region);
                instrumentationKey = insights.instrumentationKey();
<<<<<<< HEAD
            } catch (IOException e) {
=======
            } catch (final IOException e) {
>>>>>>> 0595124c
                Log.prompt(String.format(message("function.create.error.createApplicationInsightsFailed"), ctx.getAppName()));
            }
        }
        ctx.getAppSettings().put(APP_INSIGHTS_INSTRUMENTATION_KEY, instrumentationKey);
    }

    private void configureAppSettings(final Consumer<Map> withAppSettings, final Map appSettings) {
        if (appSettings != null && !appSettings.isEmpty()) {
            withAppSettings.accept(appSettings);
        }
    }

    // endregion

    private FunctionRuntimeHandler getFunctionRuntimeHandler() throws AzureExecutionException {
        final FunctionRuntimeHandler.Builder<?> builder;
        final OperatingSystemEnum os = getOsEnum();
        switch (os) {
            case Windows:
                builder = new WindowsFunctionRuntimeHandler.Builder();
                break;
            case Linux:
                builder = new LinuxFunctionRuntimeHandler.Builder();
                break;
            case Docker:
                throw new UnsupportedOperationException(message("function.create.error.dockerNotSupport"));
            default:
                throw new AzureExecutionException(String.format(message("function.create.error.invalidRuntime"), os));
        }
        return builder.appName(ctx.getAppName()).resourceGroup(ctx.getResourceGroup()).runtime(ctx.getRuntime())
                      .region(Region.fromName(ctx.getRegion())).pricingTier(getPricingTier())
                      .servicePlanName(ctx.getAppServicePlanName())
                      .servicePlanResourceGroup(ctx.getAppServicePlanResourceGroup())
                      .functionExtensionVersion(getFunctionExtensionVersion())
                      .azure(this.ctx.getAzureClient())
                      .javaVersion(FunctionUtils.parseJavaVersion(ctx.getJavaVersion()))
                      .build();
    }

    private OperatingSystemEnum getOsEnum() throws AzureExecutionException {
        final RuntimeConfiguration runtime = ctx.getRuntime();
        if (runtime != null && StringUtils.isNotBlank(runtime.getOs())) {
            return Utils.parseOperationSystem(runtime.getOs());
        }
        return DEFAULT_OS;
    }

    private void setDefaultAppSetting(Map result, String settingName, String settingIsEmptyMessage,
                                      String settingValue) {

        final String setting = (String) result.get(settingName);
        if (StringUtils.isEmpty(setting)) {
            Log.prompt(settingIsEmptyMessage);
            result.put(settingName, settingValue);
        }
    }

    private void overrideDefaultAppSetting(Map result, String settingName, String settingIsEmptyMessage,
                                           String settingValue, String changeSettingMessage) {

        final String setting = (String) result.get(settingName);
        if (StringUtils.isEmpty(setting)) {
            Log.prompt(settingIsEmptyMessage);
        } else if (!setting.equals(settingValue)) {
            Log.warn(String.format(changeSettingMessage, setting));
        }
        result.put(settingName, settingValue);
    }

    public PricingTier getPricingTier() {
        if (StringUtils.isEmpty(ctx.getPricingTier())) {
            return null;
        }
        final String pricingTier = ctx.getPricingTier();
        final ElasticPremiumPricingTier elasticPremiumPricingTier = ElasticPremiumPricingTier.fromString(pricingTier);
        return elasticPremiumPricingTier != null ? elasticPremiumPricingTier.toPricingTier()
                : AppServiceUtils.getPricingTierFromString(pricingTier);
    }

    @AzureOperation(
        value = "get function app[%s] in resource group[%s]",
        params = {"@ctx.getAppName()", "@ctx.getResourceGroup()"},
        type = AzureOperation.Type.TASK
    )
    private FunctionApp getFunctionApp() {
        return ctx.getAzureClient().appServices().functionApps().getByResourceGroup(ctx.getResourceGroup(), ctx.getAppName());
    }

    private FunctionExtensionVersion getFunctionExtensionVersion() throws AzureExecutionException {
        final String extensionVersion = (String) getAppSettingsWithDefaultValue().get(FUNCTIONS_EXTENSION_VERSION_NAME);
        return FunctionUtils.parseFunctionExtensionVersion(extensionVersion);
    }

    // region get App Settings
    private Map getAppSettingsWithDefaultValue() {
        final Map settings = ctx.getAppSettings();
        overrideDefaultAppSetting(settings, FUNCTIONS_WORKER_RUNTIME_NAME, message("function.hint.setFunctionWorker"),
                FUNCTIONS_WORKER_RUNTIME_VALUE, message("function.hint.changeFunctionWorker"));
        setDefaultAppSetting(settings, FUNCTIONS_EXTENSION_VERSION_NAME, message("function.hint.setFunctionVersion"),
                FUNCTIONS_EXTENSION_VERSION_VALUE);
        return settings;
    }
}<|MERGE_RESOLUTION|>--- conflicted
+++ resolved
@@ -77,25 +77,15 @@
         if (app == null) {
             return createFunctionApp();
         } else {
-<<<<<<< HEAD
-            throw new AzureExecutionException(String.format(message("function.create.error.targetExists"), ctx.getAppName()));
-=======
             final String error = String.format(message("function.create.error.targetExists"), ctx.getAppName());
             final String action = "change the name of the web app and try later";
             throw new AzureToolkitRuntimeException(error, action);
->>>>>>> 0595124c
         }
     }
     // endregion
 
     // region Create or update Azure Functions
 
-<<<<<<< HEAD
-    private FunctionApp createFunctionApp() throws IOException, AzureExecutionException {
-        Log.prompt(message("function.create.hint.startCreateFunction"));
-        final FunctionRuntimeHandler runtimeHandler = getFunctionRuntimeHandler();
-        final WithCreate withCreate = runtimeHandler.defineAppWithRuntime();
-=======
     @AzureOperation(
         value = "create function app[%s, rg=%s] in subscription[%s]",
         params = {"@ctx.getAppName()", "@ctx.getResourceGroup()", "@ctx.getSubscription()"},
@@ -112,7 +102,6 @@
             final String action = "confirm if the web app is properly configured";
             throw new AzureToolkitRuntimeException(error, e, action);
         }
->>>>>>> 0595124c
         bindingApplicationInsights();
         configureApplicationLog(withCreate);
         configureAppSettings(withCreate::withAppSettings, getAppSettingsWithDefaultValue());
@@ -147,11 +136,7 @@
             try {
                 insights = AzureSDKManager.getOrCreateApplicationInsights(ctx.getSubscription(), ctx.getResourceGroup(), ctx.getInsightsName(), region);
                 instrumentationKey = insights.instrumentationKey();
-<<<<<<< HEAD
-            } catch (IOException e) {
-=======
             } catch (final IOException e) {
->>>>>>> 0595124c
                 Log.prompt(String.format(message("function.create.error.createApplicationInsightsFailed"), ctx.getAppName()));
             }
         }
