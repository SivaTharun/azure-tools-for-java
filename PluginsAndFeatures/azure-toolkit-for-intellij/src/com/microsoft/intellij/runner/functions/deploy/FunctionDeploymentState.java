--- conflicted
+++ resolved
@@ -135,12 +135,8 @@
             try {
                 FunctionUtils.prepareStagingFolder(folder, hostJsonPath, functionDeployConfiguration.getModule(), methods);
             } catch (AzureExecutionException | IOException e) {
-<<<<<<< HEAD
-                throw new AzureExecutionException(message("function.create.error.prepareStagingFailed"));
-=======
                 final String error = String.format("failed prepare staging folder[%s]", folder);
                 throw new AzureToolkitRuntimeException(error, e);
->>>>>>> 0595124c
             }
         });
     }
