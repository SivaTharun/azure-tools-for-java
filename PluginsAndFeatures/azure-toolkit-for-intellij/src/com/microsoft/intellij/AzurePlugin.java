/*
 * Copyright (c) Microsoft Corporation
 *
 * All rights reserved.
 *
 * MIT License
 *
 * Permission is hereby granted, free of charge, to any person obtaining a copy of this software and associated
 * documentation files (the "Software"), to deal in the Software without restriction, including without limitation
 * the rights to use, copy, modify, merge, publish, distribute, sublicense, and/or sell copies of the Software, and
 * to permit persons to whom the Software is furnished to do so, subject to the following conditions:
 *
 * The above copyright notice and this permission notice shall be included in all copies or substantial portions of
 * the Software.
 *
 * THE SOFTWARE IS PROVIDED *AS IS*, WITHOUT WARRANTY OF ANY KIND, EXPRESS OR IMPLIED, INCLUDING BUT NOT LIMITED TO
 * THE WARRANTIES OF MERCHANTABILITY, FITNESS FOR A PARTICULAR PURPOSE AND NONINFRINGEMENT. IN NO EVENT SHALL THE
 * AUTHORS OR COPYRIGHT HOLDERS BE LIABLE FOR ANY CLAIM, DAMAGES OR OTHER LIABILITY, WHETHER IN AN ACTION OF CONTRACT,
 * TORT OR OTHERWISE, ARISING FROM, OUT OF OR IN CONNECTION WITH THE SOFTWARE OR THE USE OR OTHER DEALINGS IN THE
 * SOFTWARE.
 */

package com.microsoft.intellij;

import com.intellij.ide.plugins.IdeaPluginDescriptor;
import com.intellij.ide.plugins.PluginInstaller;
import com.intellij.ide.plugins.PluginStateListener;
import com.intellij.ide.plugins.cl.PluginClassLoader;
import com.intellij.notification.Notification;
import com.intellij.notification.NotificationType;
import com.intellij.notification.Notifications;
import com.intellij.openapi.application.PermanentInstallationID;
import com.intellij.openapi.diagnostic.Logger;
import com.intellij.openapi.module.Module;
import com.intellij.openapi.module.ModuleManager;
import com.intellij.openapi.module.ModuleTypeId;
import com.intellij.openapi.progress.ProcessCanceledException;
import com.intellij.openapi.project.Project;
import com.intellij.openapi.startup.StartupActivity;
import com.intellij.openapi.startup.StartupManager;
import com.intellij.util.PlatformUtils;
import com.intellij.util.containers.HashSet;
import com.microsoft.applicationinsights.preference.ApplicationInsightsResource;
import com.microsoft.applicationinsights.preference.ApplicationInsightsResourceRegistry;
import com.microsoft.azuretools.authmanage.CommonSettings;
import com.microsoft.azuretools.azurecommons.deploy.DeploymentEventArgs;
import com.microsoft.azuretools.azurecommons.deploy.DeploymentEventListener;
import com.microsoft.azuretools.azurecommons.helpers.StringHelper;
import com.microsoft.azuretools.azurecommons.util.*;
import com.microsoft.azuretools.azurecommons.xmlhandling.DataOperations;
import com.microsoft.azuretools.telemetry.AppInsightsClient;
import com.microsoft.azuretools.telemetry.AppInsightsConstants;
import com.microsoft.azuretools.telemetrywrapper.EventType;
import com.microsoft.azuretools.telemetrywrapper.EventUtil;
import com.microsoft.azuretools.utils.TelemetryUtils;
import com.microsoft.intellij.common.CommonConst;
import com.microsoft.intellij.helpers.CustomerSurveyHelper;
import com.microsoft.intellij.helpers.WhatsNewManager;
import com.microsoft.intellij.ui.libraries.AILibraryHandler;
import com.microsoft.intellij.ui.libraries.AzureLibrary;
import com.microsoft.intellij.ui.messages.AzureBundle;
import com.microsoft.intellij.util.PluginHelper;
import com.microsoft.intellij.util.PluginUtil;
import org.apache.commons.io.FileUtils;
import org.apache.commons.lang.StringUtils;
import org.jetbrains.annotations.NotNull;
import org.w3c.dom.Document;

import javax.swing.event.EventListenerList;
import java.io.*;
import java.net.URL;
import java.util.ArrayList;
import java.util.List;
import java.util.Set;
import java.util.zip.ZipEntry;
import java.util.zip.ZipInputStream;

import static com.microsoft.azuretools.telemetry.TelemetryConstants.*;
import static com.microsoft.intellij.ui.messages.AzureBundle.message;


public class AzurePlugin implements StartupActivity.DumbAware {
    private static final Logger LOG = Logger.getInstance("#com.microsoft.intellij.AzurePlugin");
    public static final String PLUGIN_VERSION = CommonConst.PLUGIN_VERISON;
    public static final String AZURE_LIBRARIES_VERSION = "1.0.0";
    public static final String JDBC_LIBRARIES_VERSION = "6.1.0.jre8";
    public static final int REST_SERVICE_MAX_RETRY_COUNT = 7;
    private static PluginStateListener pluginStateListener = null;

    // User-agent header for Azure SDK calls
    public static final String USER_AGENT = "Azure Toolkit for IntelliJ, v%s, machineid:%s";

    public static boolean IS_WINDOWS = System.getProperty("os.name").toLowerCase().indexOf("win") >= 0;
    public static boolean IS_ANDROID_STUDIO = "AndroidStudio".equals(PlatformUtils.getPlatformPrefix());

    public static String pluginFolder = PluginUtil.getPluginRootDirectory();

    private static final EventListenerList DEPLOYMENT_EVENT_LISTENERS = new EventListenerList();
    public static List<DeploymentEventListener> depEveList = new ArrayList<DeploymentEventListener>();

    private String dataFile = PluginHelper.getTemplateFile(message("dataFileName"));

    private AzureSettings azureSettings;

    private String installationID;

    private Boolean firstInstallationByVersion;

    @Override
    public void runActivity(@NotNull Project project) {
        this.azureSettings = AzureSettings.getSafeInstance(project);
        String hasMac = GetHashMac.getHashMac();
        this.installationID = StringUtils.isNotEmpty(hasMac) ? hasMac : GetHashMac.hash(PermanentInstallationID.get());
        CommonSettings.setUserAgent(String.format(USER_AGENT, PLUGIN_VERSION,
                TelemetryUtils.getMachieId(dataFile, message("prefVal"), message("instID"))));

<<<<<<< HEAD
        initializeAIRegistry(project);
        // Showing dialog needs to be run in UI thread
        initializeFeedbackNotification(project);
=======
    public void projectOpened() {
        initializeAIRegistry();
        initializeFeedbackNotification();
        initializeWhatsNew();
    }

    private void initializeWhatsNew() {
        try {
            WhatsNewManager.INSTANCE.showWhatsNew(false, myProject);
        } catch (IOException e) {
            // swallow this exception as shown whats new in startup should not block users
            LOG.error(e.getMessage(), e);
        }
    }
>>>>>>> 819861fb

        if (!IS_ANDROID_STUDIO) {
            LOG.info("Starting Azure Plugin");
            firstInstallationByVersion = new Boolean(isFirstInstallationByVersion());
            try {
                //this code is for copying componentset.xml in plugins folder
                copyPluginComponents();
                initializeTelemetry();
                clearTempDirectory();
                loadWebappsSettings(project);
            } catch (ProcessCanceledException e) {
                throw e;
            } catch (Exception e) {
                /* This is not a user initiated task
                   So user should not get any exception prompt.*/
                LOG.error(AzureBundle.message("expErlStrtUp"), e);
            }
        }
    }

    private void initializeFeedbackNotification(Project myProject) {
        CustomerSurveyHelper.INSTANCE.showFeedbackNotification(myProject);
    }

    private synchronized void initializeTelemetry() throws Exception {
        boolean install = false;
        boolean upgrade = false;

        if (new File(dataFile).exists()) {
            String version = DataOperations.getProperty(dataFile, message("pluginVersion"));
            if (version == null || version.isEmpty()) {
                upgrade = true;
                // proceed with setValues method as no version specified
                setValues(dataFile);
            } else {
                String curVersion = PLUGIN_VERSION;
                // compare version
                if (curVersion.equalsIgnoreCase(version)) {
                    // Case of normal IntelliJ restart
                    // check preference-value & installation-id exists or not else copy values
                    String prefValue = DataOperations.getProperty(dataFile, message("prefVal"));
                    String instID = DataOperations.getProperty(dataFile, message("instID"));
                    if (prefValue == null || prefValue.isEmpty()) {
                        setValues(dataFile);
                    } else if (StringUtils.isEmpty(instID) || !GetHashMac.isValidHashMac(instID)) {
                        upgrade = true;
                        Document doc = ParserXMLUtility.parseXMLFile(dataFile);

                        DataOperations.updatePropertyValue(doc, message("instID"), installationID);
                        ParserXMLUtility.saveXMLFile(dataFile, doc);
                    }
                } else {
                    upgrade = true;
                    // proceed with setValues method. Case of new plugin installation
                    setValues(dataFile);
                }
            }
        } else {
            // copy file and proceed with setValues method
            install = true;
            copyResourceFile(message("dataFileName"), dataFile);
            setValues(dataFile);
        }
        AppInsightsClient.setAppInsightsConfiguration(new AppInsightsConfigurationImpl());
        if (install) {
            AppInsightsClient.createByType(AppInsightsClient.EventType.Plugin, "", AppInsightsConstants.Install, null, true);
            EventUtil.logEvent(EventType.info, SYSTEM, PLUGIN_INSTALL, null, null);
        }
        if (upgrade) {
            AppInsightsClient.createByType(AppInsightsClient.EventType.Plugin, "", AppInsightsConstants.Upgrade, null, true);
            EventUtil.logEvent(EventType.info, SYSTEM, PLUGIN_UPGRADE, null, null);
        }
        AppInsightsClient.createByType(AppInsightsClient.EventType.Plugin, "", AppInsightsConstants.Load, null, true);
        EventUtil.logEvent(EventType.info, SYSTEM, PLUGIN_LOAD, null, null);

        if (pluginStateListener == null) {
            pluginStateListener = new PluginStateListener() {
                @Override
                public void install(@NotNull IdeaPluginDescriptor ideaPluginDescriptor) {
                }

                @Override
                public void uninstall(@NotNull IdeaPluginDescriptor ideaPluginDescriptor) {
                    String pluginId = ideaPluginDescriptor.getPluginId().toString();
                    if (pluginId.equalsIgnoreCase(CommonConst.PLUGIN_ID)) {
                        EventUtil.logEvent(EventType.info, SYSTEM, PLUGIN_UNINSTALL, null, null);
                    }
                }
            };
            PluginInstaller.addStateListener(pluginStateListener);
        }
    }

    private void initializeAIRegistry(Project myProject) {
        try {
            AzureSettings.getSafeInstance(myProject).loadAppInsights();
            Module[] modules = ModuleManager.getInstance(myProject).getModules();
            for (Module module : modules) {
                if (module != null && module.isLoaded() && ModuleTypeId.JAVA_MODULE.equals(module.getOptionValue(Module.ELEMENT_TYPE))) {
                    String aiXMLPath = String.format("%s%s%s", PluginUtil.getModulePath(module), File.separator, message("aiXMLPath"));
                    if (new File(aiXMLPath).exists()) {
                        AILibraryHandler handler = new AILibraryHandler();
                        handler.parseAIConfXmlPath(aiXMLPath);
                        String key = handler.getAIInstrumentationKey();
                        if (key != null && !key.isEmpty()) {
                            String unknown = message("unknown");
                            List<ApplicationInsightsResource> list =
                                    ApplicationInsightsResourceRegistry.getAppInsightsResrcList();
                            ApplicationInsightsResource resourceToAdd = new ApplicationInsightsResource(
                                    key, key, unknown, unknown, unknown, unknown, false);
                            if (!list.contains(resourceToAdd)) {
                                ApplicationInsightsResourceRegistry.getAppInsightsResrcList().add(resourceToAdd);
                            }
                        }
                    }
                }
            }
            AzureSettings.getSafeInstance(myProject).saveAppInsights();
        } catch (Exception ex) {
            AzurePlugin.log(ex.getMessage(), ex);
        }
    }

    private void setValues(final String dataFile) throws Exception {
        try {
            final Document doc = ParserXMLUtility.parseXMLFile(dataFile);
            String recordedVersion = DataOperations.getProperty(dataFile, message("pluginVersion"));
            if (Utils.whetherUpdateTelemetryPref(recordedVersion)) {
                DataOperations.updatePropertyValue(doc, message("prefVal"), String.valueOf("true"));
            }

            DataOperations.updatePropertyValue(doc, message("pluginVersion"), PLUGIN_VERSION);
            DataOperations.updatePropertyValue(doc, message("instID"), installationID);

            ParserXMLUtility.saveXMLFile(dataFile, doc);
        } catch (Exception ex) {
            LOG.error(message("error"), ex);
        }
    }

    /**
     * Delete %proj% directory from temporary folder during IntelliJ start
     * To fix #2943 : Hang invoking a new Azure project,
     * PML does not delete .cspack.jar everytime new azure project is created.
     * Hence its necessary to delete %proj% directory when plugin with newer version is installed.
     *
     * @throws Exception
     */
    private void clearTempDirectory() throws Exception {
        String tmpPath = System.getProperty("java.io.tmpdir");
        String projPath = String.format("%s%s%s", tmpPath, File.separator, "%proj%");
        File projFile = new File(projPath);
        if (projFile != null) {
            WAEclipseHelperMethods.deleteDirectory(projFile);
        }
    }

    private void loadWebappsSettings(Project myProject) {
        StartupManager.getInstance(myProject).runWhenProjectIsInitialized(
                new Runnable() {
                    @Override
                    public void run() {
                        Module[] modules = ModuleManager.getInstance(myProject).getModules();
                        Set<String> javaModules = new HashSet<String>();
                        for (Module module : modules) {
                            if (ModuleTypeId.JAVA_MODULE.equals(module.getOptionValue(Module.ELEMENT_TYPE))) {
                                javaModules.add(module.getName());
                            }
                        }
                        Set<String> keys = AzureSettings.getSafeInstance(myProject).getPropertyKeys();
                        for (String key : keys) {
                            if (key.endsWith(".webapps")) {
                                String projName = key.substring(0, key.lastIndexOf("."));
                                if (!javaModules.contains(projName)) {
                                    AzureSettings.getSafeInstance(myProject).unsetProperty(key);
                                }
                            }
                        }
                    }
                });
    }

    private void telemetryAI(Project myProject) {
        ModuleManager.getInstance(myProject).getModules();
    }

    public String getComponentName() {
        return "MSOpenTechTools.AzurePlugin";
    }

    // currently we didn't have a better way to know if it is in debug model.
    // the code suppose we are under debug model if the plugin root path contains 'sandbox' for Gradle default debug path
    private boolean isDebugModel() {
        return PluginUtil.getPluginRootDirectory().contains("sandbox");
    }

    /**
     * Copies Azure Toolkit for IntelliJ
     * related files in azure-toolkit-for-intellij plugin folder at startup.
     */
    private void copyPluginComponents() {
        try {
            extractJobViewResource();
        } catch (ExtractHdiJobViewException e) {
            Notification hdiSparkJobListNaNotification = new Notification(
                    "Azure Toolkit plugin",
                    e.getMessage(),
                    "The HDInsight cluster Spark Job list feature is not available since " + e.getCause().toString() +
                    " Reinstall the plugin to fix that.",
                    NotificationType.WARNING);

            Notifications.Bus.notify(hdiSparkJobListNaNotification);
        }

        try {
            for (AzureLibrary azureLibrary : AzureLibrary.LIBRARIES) {
                if (azureLibrary.getLocation() != null) {
                    if (!new File(pluginFolder + File.separator + azureLibrary.getLocation()).exists()) {
                        for (String entryName : Utils.getJarEntries(pluginFolder + File.separator + "lib" + File.separator +
                                CommonConst.PLUGIN_NAME + ".jar", azureLibrary.getLocation())) {
                            new File(pluginFolder + File.separator + entryName).getParentFile().mkdirs();
                            copyResourceFile(entryName, pluginFolder + File.separator + entryName);
                        }
                    }
                }
            }

        } catch (Exception e) {
            LOG.error(e.getMessage(), e);
        }
    }

    /**
     * Method copies specified file from plugin resources
     *
     * @param resourceFile
     * @param destFile
     */
    public static void copyResourceFile(String resourceFile, String destFile) {
        try {
            InputStream is = ((PluginClassLoader) AzurePlugin.class.getClassLoader()).findResource(resourceFile).openStream();
            File outputFile = new File(destFile);
            FileOutputStream fos = new FileOutputStream(outputFile);
            FileUtil.writeFile(is, fos);
        } catch (IOException e) {
            LOG.error(e.getMessage(), e);
        }
    }

    public static void fireDeploymentEvent(DeploymentEventArgs args) {
        Object[] list = DEPLOYMENT_EVENT_LISTENERS.getListenerList();

        for (int i = 0; i < list.length; i += 2) {
            if (list[i] == DeploymentEventListener.class) {
                ((DeploymentEventListener) list[i + 1]).onDeploymentStep(args);
            }
        }
    }

    public static void addDeploymentEventListener(DeploymentEventListener listener) {
        DEPLOYMENT_EVENT_LISTENERS.add(DeploymentEventListener.class, listener);
    }

    public static void removeDeploymentEventListener(DeploymentEventListener listener) {
        DEPLOYMENT_EVENT_LISTENERS.remove(DeploymentEventListener.class, listener);
    }

    // todo: move field somewhere?
    public static void removeUnNecessaryListener() {
        for (int i = 0; i < depEveList.size(); i++) {
            removeDeploymentEventListener(depEveList.get(i));
        }
        depEveList.clear();
    }

    public static void log(String message, Throwable ex) {
        LOG.error(message, ex);
    }

    public static void log(String message) {
        LOG.info(message);
    }

    private static final String HTML_ZIP_FILE_NAME = "/hdinsight_jobview_html.zip";

    private synchronized boolean isFirstInstallationByVersion() {
        if (firstInstallationByVersion != null) {
            return firstInstallationByVersion.booleanValue();
        }

        if (new File(dataFile).exists()) {
            String version = DataOperations.getProperty(dataFile, message("pluginVersion"));
            if (!StringHelper.isNullOrWhiteSpace(version) && version.equals(PLUGIN_VERSION)) {
                return false;
            }
        }
        return true;
    }

    static class ExtractHdiJobViewException extends IOException {
        ExtractHdiJobViewException(String message, Throwable cause) {
            super(message, cause);
        }
    }

    private synchronized void extractJobViewResource() throws ExtractHdiJobViewException {
        File indexRootFile = new File(PluginUtil.getPluginRootDirectory() + File.separator + "com.microsoft.hdinsight");

        if (isFirstInstallationByVersion() || isDebugModel()) {
            if (indexRootFile.exists()) {
                try {
                    FileUtils.deleteDirectory(indexRootFile);
                } catch (IOException e) {
                    throw new ExtractHdiJobViewException("Delete HDInsight job view folder error", e);
                }
            }
        }

        URL url = AzurePlugin.class.getResource(HTML_ZIP_FILE_NAME);
        if (url != null) {
            File toFile = new File(indexRootFile.getAbsolutePath(), HTML_ZIP_FILE_NAME);
            try {
                FileUtils.copyURLToFile(url, toFile);

                // Need to wait for OS native process finished, otherwise, may get the following exception:
                // message=Extract Job View Folder, throwable=java.io.FileNotFoundException: xxx.zip
                // (The process cannot access the file because it is being used by another process)
                int retryCount = 60;
                while (!toFile.renameTo(toFile) && retryCount-- > 0) {
                    try {
                        Thread.sleep(1000);
                    } catch (InterruptedException ignored) {
                        break;
                    }
                }

                if (!toFile.renameTo(toFile)) {
                    throw new ExtractHdiJobViewException("Copying Job view zip file are not finished",
                            new IOException("The native file system has not finished the file copy for " +
                            toFile.getPath() + " in 1 minute"));
                }

                unzip(toFile.getAbsolutePath(), toFile.getParent());
            } catch (IOException e) {
                throw new ExtractHdiJobViewException("Extract Job View Folder error", e);
            }
        } else {
            throw new ExtractHdiJobViewException("Can't find HDInsight job view zip package",
                    new FileNotFoundException("The HDInsight Job view zip file " + HTML_ZIP_FILE_NAME + " is not found"));
        }
    }

    private static void unzip(String zipFilePath, String destDirectory) throws IOException {
        File destDir = new File(destDirectory);
        if (!destDir.exists()) {
            destDir.mkdir();
        }
        ZipInputStream zipIn = new ZipInputStream(new FileInputStream(zipFilePath));
        ZipEntry entry = zipIn.getNextEntry();
        while (entry != null) {
            String filePath = destDirectory + File.separator + entry.getName();
            if (!entry.isDirectory()) {
                extractFile(zipIn, filePath);
            } else {
                File dir = new File(filePath);
                dir.mkdir();
            }
            zipIn.closeEntry();
            entry = zipIn.getNextEntry();
        }
        zipIn.close();
    }

    private static void extractFile(ZipInputStream zipIn, String filePath) throws IOException {
        BufferedOutputStream bos = new BufferedOutputStream(new java.io.FileOutputStream(filePath));
        byte[] bytesIn = new byte[1024 * 10];
        int read = 0;
        while ((read = zipIn.read(bytesIn)) != -1) {
            bos.write(bytesIn, 0, read);
        }
        bos.close();
    }
}<|MERGE_RESOLUTION|>--- conflicted
+++ resolved
@@ -114,26 +114,10 @@
         CommonSettings.setUserAgent(String.format(USER_AGENT, PLUGIN_VERSION,
                 TelemetryUtils.getMachieId(dataFile, message("prefVal"), message("instID"))));
 
-<<<<<<< HEAD
         initializeAIRegistry(project);
         // Showing dialog needs to be run in UI thread
         initializeFeedbackNotification(project);
-=======
-    public void projectOpened() {
-        initializeAIRegistry();
-        initializeFeedbackNotification();
-        initializeWhatsNew();
-    }
-
-    private void initializeWhatsNew() {
-        try {
-            WhatsNewManager.INSTANCE.showWhatsNew(false, myProject);
-        } catch (IOException e) {
-            // swallow this exception as shown whats new in startup should not block users
-            LOG.error(e.getMessage(), e);
-        }
-    }
->>>>>>> 819861fb
+        initializeWhatsNew(project);
 
         if (!IS_ANDROID_STUDIO) {
             LOG.info("Starting Azure Plugin");
@@ -151,6 +135,15 @@
                    So user should not get any exception prompt.*/
                 LOG.error(AzureBundle.message("expErlStrtUp"), e);
             }
+        }
+    }
+
+    private void initializeWhatsNew(Project project) {
+        try {
+            WhatsNewManager.INSTANCE.showWhatsNew(false, project);
+        } catch (IOException e) {
+            // swallow this exception as shown whats new in startup should not block users
+            LOG.error(e.getMessage(), e);
         }
     }
 
