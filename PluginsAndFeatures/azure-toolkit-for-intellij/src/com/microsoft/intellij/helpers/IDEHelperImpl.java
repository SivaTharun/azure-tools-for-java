--- conflicted
+++ resolved
@@ -54,23 +54,16 @@
 import com.intellij.testFramework.LightVirtualFile;
 import com.microsoft.azure.toolkit.lib.appservice.file.AppServiceFile;
 import com.microsoft.azure.toolkit.lib.appservice.file.AppServiceFileService;
-<<<<<<< HEAD
-=======
 import com.microsoft.azure.toolkit.lib.common.exception.AzureToolkitRuntimeException;
 import com.microsoft.azure.toolkit.lib.common.handler.AzureExceptionHandler;
 import com.microsoft.azure.toolkit.lib.common.operation.AzureOperation;
 import com.microsoft.azure.toolkit.lib.common.task.AzureTask;
->>>>>>> 0595124c
 import com.microsoft.azure.toolkit.lib.common.task.AzureTaskManager;
 import com.microsoft.azuretools.azurecommons.helpers.AzureCmdException;
 import com.microsoft.azuretools.azurecommons.helpers.NotNull;
 import com.microsoft.azuretools.azurecommons.helpers.Nullable;
 import com.microsoft.intellij.ApplicationSettings;
 import com.microsoft.intellij.AzureSettings;
-<<<<<<< HEAD
-import com.microsoft.intellij.ui.util.UIUtils;
-=======
->>>>>>> 0595124c
 import com.microsoft.intellij.util.PluginUtil;
 import com.microsoft.tooling.msservices.components.DefaultLoader;
 import com.microsoft.tooling.msservices.helpers.IDEHelper;
@@ -84,11 +77,6 @@
 import java.nio.charset.StandardCharsets;
 import java.util.*;
 import java.util.concurrent.ExecutionException;
-<<<<<<< HEAD
-import java.util.function.Consumer;
-import java.util.logging.Level;
-=======
->>>>>>> 0595124c
 
 @Log
 public class IDEHelperImpl implements IDEHelper {
@@ -139,20 +127,12 @@
 
     @Override
     public void invokeLater(@NotNull Runnable runnable) {
-<<<<<<< HEAD
-        AzureTaskManager.getInstance().runLater(runnable);
-=======
         AzureTaskManager.getInstance().runLater(runnable, AzureTask.Modality.ANY);
->>>>>>> 0595124c
     }
 
     @Override
     public void invokeAndWait(@NotNull Runnable runnable) {
-<<<<<<< HEAD
-        AzureTaskManager.getInstance().runAndWait(runnable);
-=======
         AzureTaskManager.getInstance().runAndWait(runnable, AzureTask.Modality.ANY);
->>>>>>> 0595124c
     }
 
     @Override
@@ -389,24 +369,6 @@
         final OutputStream output = virtualFile.getOutputStream(null);
         final String failure = String.format("Can not open file %s. Try downloading it first and open it manually.", virtualFile.getName());
         final String title = String.format("Opening file %s...", virtualFile.getName());
-<<<<<<< HEAD
-        final Task.Modal task = new Task.Modal(null, title, true) {
-            @SneakyThrows
-            @Override
-            public void run(ProgressIndicator indicator) {
-                indicator.setIndeterminate(true);
-                writeContentTo(virtualFile.getOutputStream(null), file, errorHandler)
-                    .doOnError(errorHandler::accept)
-                    .doOnCompleted(() -> AzureTaskManager.getInstance().runLater(() -> {
-                        if (fileEditorManager.openFile(virtualFile, true, true).length == 0) {
-                            Messages.showWarningDialog(failure, "Open File");
-                        }
-                    }))
-                    .subscribe();
-            }
-        };
-        ProgressManager.getInstance().run(task);
-=======
         final AzureTask task = new AzureTask(null, title, true, () -> {
             ProgressManager.getInstance().getProgressIndicator().setIndeterminate(true);
             AppServiceFileService
@@ -429,7 +391,6 @@
                 }, AzureExceptionHandler::onRxException);
         });
         AzureTaskManager.getInstance().runInModal(task);
->>>>>>> 0595124c
     }
 
     /**
