--- conflicted
+++ resolved
@@ -239,13 +239,9 @@
 
     @Override
     public void openItem(@NotNull final Object projectObject, @NotNull final Object itemVirtualFile) {
-<<<<<<< HEAD
-        AzureTaskManager.getInstance().runLater(() -> FileEditorManager.getInstance((Project) projectObject).openFile((VirtualFile) itemVirtualFile, true, true));
-=======
         AzureTaskManager
             .getInstance()
             .runLater(() -> FileEditorManager.getInstance((Project) projectObject).openFile((VirtualFile) itemVirtualFile, true, true));
->>>>>>> 0595124c
     }
 
     @org.jetbrains.annotations.NotNull
@@ -295,11 +291,7 @@
     @Override
     public void refreshQueue(@NotNull final Object projectObject, @NotNull final StorageAccount storageAccount,
                              @NotNull final Queue queue) {
-<<<<<<< HEAD
-        ApplicationManager.getApplication().runReadAction(() -> {
-=======
         AzureTaskManager.getInstance().read(() -> {
->>>>>>> 0595124c
             VirtualFile file = (VirtualFile) getOpenedFile(projectObject, storageAccount.name(), queue);
             if (file != null) {
                 final QueueFileEditor queueFileEditor = (QueueFileEditor) FileEditorManager.getInstance((Project) projectObject).getEditors(file)[0];
@@ -310,11 +302,7 @@
 
     @Override
     public void refreshBlobs(@NotNull final Object projectObject, @NotNull final String accountName, @NotNull final BlobContainer container) {
-<<<<<<< HEAD
-        ApplicationManager.getApplication().runReadAction(() -> {
-=======
         AzureTaskManager.getInstance().read(() -> {
->>>>>>> 0595124c
             VirtualFile file = (VirtualFile) getOpenedFile(projectObject, accountName, container);
             if (file != null) {
                 final BlobExplorerFileEditor containerFileEditor =
@@ -328,19 +316,11 @@
     @Override
     public void refreshTable(@NotNull final Object projectObject, @NotNull final StorageAccount storageAccount,
                              @NotNull final Table table) {
-<<<<<<< HEAD
-        ApplicationManager.getApplication().runReadAction(() -> {
-            VirtualFile file = (VirtualFile) getOpenedFile(projectObject, storageAccount.name(), table);
-            if (file != null) {
-                final TableFileEditor tableFileEditor = (TableFileEditor) FileEditorManager.getInstance((Project) projectObject).getEditors(file)[0];
-                AzureTaskManager.getInstance().runLater(() -> tableFileEditor.fillGrid());
-=======
         AzureTaskManager.getInstance().read(() -> {
             final VirtualFile file = (VirtualFile) getOpenedFile(projectObject, storageAccount.name(), table);
             if (file != null) {
                 final TableFileEditor tableFileEditor = (TableFileEditor) FileEditorManager.getInstance((Project) projectObject).getEditors(file)[0];
                 AzureTaskManager.getInstance().runLater(tableFileEditor::fillGrid);
->>>>>>> 0595124c
             }
         });
     }
