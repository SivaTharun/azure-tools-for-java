/*
 * Copyright (c) Microsoft Corporation. All rights reserved.
 * Licensed under the MIT License. See License.txt in the project root for license information.
 */

package com.microsoft.azure.toolkit.intellij.webapp.action;

import com.intellij.execution.filters.TextConsoleBuilderFactory;
import com.intellij.execution.ui.ConsoleView;
import com.intellij.notification.Notification;
import com.intellij.notification.NotificationType;
import com.intellij.notification.Notifications;
import com.intellij.openapi.progress.ProgressIndicator;
import com.intellij.openapi.progress.ProgressManager;
import com.intellij.openapi.project.Project;
import com.microsoft.azure.toolkit.intellij.webapp.WebAppCreationDialog;
import com.microsoft.azure.toolkit.lib.appservice.service.IWebApp;
import com.microsoft.azure.toolkit.lib.common.exception.AzureExceptionHandler;
import com.microsoft.azure.toolkit.lib.common.exception.AzureExceptionHandler.AzureExceptionAction;
import com.microsoft.azure.toolkit.lib.common.operation.AzureOperation;
import com.microsoft.azure.toolkit.lib.common.operation.IAzureOperationTitle;
import com.microsoft.azure.toolkit.lib.common.task.AzureTask;
import com.microsoft.azure.toolkit.lib.common.task.AzureTaskManager;
import com.microsoft.azure.toolkit.lib.webapp.WebAppConfig;
import com.microsoft.azure.toolkit.lib.webapp.WebAppService;
import com.microsoft.azuretools.authmanage.AuthMethodManager;
import com.microsoft.azuretools.azurecommons.helpers.Nullable;
import com.microsoft.azuretools.core.mvp.model.webapp.AzureWebAppMvpModel;
import com.microsoft.azuretools.utils.AzureUIRefreshCore;
import com.microsoft.azuretools.utils.AzureUIRefreshEvent;
import com.microsoft.intellij.RunProcessHandler;
import com.microsoft.intellij.actions.AzureSignInAction;
import com.microsoft.intellij.util.AzureLoginHelper;
import com.microsoft.tooling.msservices.serviceexplorer.AzureActionEnum;
import com.microsoft.tooling.msservices.serviceexplorer.NodeActionEvent;
import com.microsoft.tooling.msservices.serviceexplorer.NodeActionListener;
import com.microsoft.tooling.msservices.serviceexplorer.azure.webapp.WebAppModule;
import rx.Single;

import java.nio.file.Path;
import java.util.Objects;
import java.util.function.Consumer;

import static com.microsoft.azure.toolkit.lib.common.operation.AzureOperationBundle.title;
import static com.microsoft.intellij.ui.messages.AzureBundle.message;

public class CreateWebAppAction extends NodeActionListener {
    private static final String NOTIFICATION_GROUP_ID = "Azure Plugin";
    private final WebAppService webappService;
    private final WebAppModule webappModule;

    public CreateWebAppAction(WebAppModule webappModule) {
        super();
        this.webappModule = webappModule;
        this.webappService = WebAppService.getInstance();
    }

    @Override
    public AzureActionEnum getAction() {
        return AzureActionEnum.CREATE;
    }

    @Override
    @AzureOperation(name = "webapp.create", type = AzureOperation.Type.ACTION)
    public void actionPerformed(NodeActionEvent e) {
        final Project project = (Project) webappModule.getProject();
        AzureSignInAction.doSignIn(AuthMethodManager.getInstance(), project).subscribe((isLoggedIn) -> {
            if (isLoggedIn && AzureLoginHelper.isAzureSubsAvailableOrReportError(message("common.error.signIn"))) {
                this.openDialog(project, null);
            }
        });
    }

    @AzureOperation(name = "webapp.open_creation_dialog", type = AzureOperation.Type.ACTION)
    private void openDialog(final Project project, @Nullable final WebAppConfig data) {
        final WebAppCreationDialog dialog = new WebAppCreationDialog(project);
        if (Objects.nonNull(data)) {
            dialog.setData(data);
        }
        dialog.setOkActionListener((config) -> {
            dialog.close();
            this.createWebApp(config)
                .subscribe(webapp -> {
                    final Path artifact = config.getApplication();
                    if (Objects.nonNull(artifact) && artifact.toFile().exists()) {
                        AzureTaskManager.getInstance().runLater("deploy", () -> deploy(webapp, artifact, project));
                    }
                }, (error) -> {
                    final String title = String.format("Reopen dialog \"%s\"", dialog.getTitle());
                    final Consumer<Throwable> act = t -> AzureTaskManager.getInstance().runLater("open dialog", () -> this.openDialog(project, config));
                    final AzureExceptionAction action = AzureExceptionAction.simple(title, act);
                    AzureExceptionHandler.notify(error, action);
                });
        });
        dialog.show();
    }

<<<<<<< HEAD
    @AzureOperation(name = "webapp.create_detail", params = {"$config.getName()"}, type = AzureOperation.Type.ACTION)
    private Single<IWebApp> createWebApp(final WebAppConfig config) {
=======
    @AzureOperation(name = "webapp.create_detail", params = {"config.getName()"}, type = AzureOperation.Type.ACTION)
    private Single<WebApp> createWebApp(final WebAppConfig config) {
>>>>>>> 174d494c
        final IAzureOperationTitle title = title("webapp.create_detail", config.getName());
        final AzureTask<IWebApp> task = new AzureTask<>(null, title, false, () -> {
            final ProgressIndicator indicator = ProgressManager.getInstance().getProgressIndicator();
            indicator.setIndeterminate(true);
            return webappService.createWebApp(config);
        });
        return AzureTaskManager.getInstance().runInModalAsObservable(task).toSingle().doOnSuccess(app -> {
            this.notifyCreationSuccess(app);
            this.refreshAzureExplorer(app);
        });
    }

<<<<<<< HEAD
    @AzureOperation(name = "webapp.deploy_artifact", params = {"$webapp.name()"}, type = AzureOperation.Type.ACTION)
    private void deploy(final IWebApp webapp, final Path application, final Project project) {
=======
    @AzureOperation(name = "webapp.deploy_artifact", params = {"webapp.name()"}, type = AzureOperation.Type.ACTION)
    private void deploy(final WebApp webapp, final Path application, final Project project) {
>>>>>>> 174d494c
        final IAzureOperationTitle title = title("webapp.deploy_artifact", webapp.name());
        final AzureTask<Void> task = new AzureTask<>(null, title, false, () -> {
            ProgressManager.getInstance().getProgressIndicator().setIndeterminate(true);
            final RunProcessHandler processHandler = new RunProcessHandler();
            processHandler.addDefaultListener();
            final ConsoleView consoleView = TextConsoleBuilderFactory.getInstance().createBuilder(project).getConsole();
            processHandler.startNotify();
            consoleView.attachToProcess(processHandler);
            AzureWebAppMvpModel.getInstance().deployArtifactsToWebApp(webapp, application.toFile(), true, processHandler);
        });
        AzureTaskManager.getInstance().runInModalAsObservable(task).single().subscribe((none) -> {
            this.notifyDeploymentSuccess(webapp);
        }); // let root exception handler to show the error.
    }

    @AzureOperation(name = "common|explorer.refresh", type = AzureOperation.Type.TASK)
    private void refreshAzureExplorer(IWebApp app) {
        AzureTaskManager.getInstance().runLater(() -> {
            if (AzureUIRefreshCore.listeners != null) {
                AzureUIRefreshCore.execute(new AzureUIRefreshEvent(AzureUIRefreshEvent.EventType.REFRESH, null));
            }
        });
    }

    private void notifyCreationSuccess(final IWebApp app) {
        final String title = message("webapp.create.success.title");
        final String message = message("webapp.create.success.message", app.name());
        final Notification notification = new Notification(NOTIFICATION_GROUP_ID, title, message, NotificationType.INFORMATION);
        Notifications.Bus.notify(notification);
    }

    private void notifyDeploymentSuccess(final IWebApp app) {
        final String title = message("webapp.deploy.success.title");
        final String message = message("webapp.deploy.success.message", app.name());
        final Notification notification = new Notification(NOTIFICATION_GROUP_ID, title, message, NotificationType.INFORMATION);
        Notifications.Bus.notify(notification);
    }
}<|MERGE_RESOLUTION|>--- conflicted
+++ resolved
@@ -95,13 +95,8 @@
         dialog.show();
     }
 
-<<<<<<< HEAD
-    @AzureOperation(name = "webapp.create_detail", params = {"$config.getName()"}, type = AzureOperation.Type.ACTION)
+    @AzureOperation(name = "webapp.create_detail", params = {"config.getName()"}, type = AzureOperation.Type.ACTION)
     private Single<IWebApp> createWebApp(final WebAppConfig config) {
-=======
-    @AzureOperation(name = "webapp.create_detail", params = {"config.getName()"}, type = AzureOperation.Type.ACTION)
-    private Single<WebApp> createWebApp(final WebAppConfig config) {
->>>>>>> 174d494c
         final IAzureOperationTitle title = title("webapp.create_detail", config.getName());
         final AzureTask<IWebApp> task = new AzureTask<>(null, title, false, () -> {
             final ProgressIndicator indicator = ProgressManager.getInstance().getProgressIndicator();
@@ -114,13 +109,8 @@
         });
     }
 
-<<<<<<< HEAD
-    @AzureOperation(name = "webapp.deploy_artifact", params = {"$webapp.name()"}, type = AzureOperation.Type.ACTION)
+    @AzureOperation(name = "webapp.deploy_artifact", params = {"webapp.name()"}, type = AzureOperation.Type.ACTION)
     private void deploy(final IWebApp webapp, final Path application, final Project project) {
-=======
-    @AzureOperation(name = "webapp.deploy_artifact", params = {"webapp.name()"}, type = AzureOperation.Type.ACTION)
-    private void deploy(final WebApp webapp, final Path application, final Project project) {
->>>>>>> 174d494c
         final IAzureOperationTitle title = title("webapp.deploy_artifact", webapp.name());
         final AzureTask<Void> task = new AzureTask<>(null, title, false, () -> {
             ProgressManager.getInstance().getProgressIndicator().setIndeterminate(true);
