/*
 * Copyright (c) Microsoft Corporation
 *
 * All rights reserved.
 *
 * MIT License
 *
 * Permission is hereby granted, free of charge, to any person obtaining a copy of this software and associated
 * documentation files (the "Software"), to deal in the Software without restriction, including without limitation
 * the rights to use, copy, modify, merge, publish, distribute, sublicense, and/or sell copies of the Software, and
 * to permit persons to whom the Software is furnished to do so, subject to the following conditions:
 *
 * The above copyright notice and this permission notice shall be included in all copies or substantial portions of
 * the Software.
 *
 * THE SOFTWARE IS PROVIDED *AS IS*, WITHOUT WARRANTY OF ANY KIND, EXPRESS OR IMPLIED, INCLUDING BUT NOT LIMITED TO
 * THE WARRANTIES OF MERCHANTABILITY, FITNESS FOR A PARTICULAR PURPOSE AND NONINFRINGEMENT. IN NO EVENT SHALL THE
 * AUTHORS OR COPYRIGHT HOLDERS BE LIABLE FOR ANY CLAIM, DAMAGES OR OTHER LIABILITY, WHETHER IN AN ACTION OF CONTRACT,
 * TORT OR OTHERWISE, ARISING FROM, OUT OF OR IN CONNECTION WITH THE SOFTWARE OR THE USE OR OTHER DEALINGS IN THE
 * SOFTWARE.
 */

package com.microsoft.azure.toolkit.intellij.mysql.action;

import com.intellij.openapi.progress.ProgressIndicator;
import com.intellij.openapi.progress.ProgressManager;
import com.intellij.openapi.project.Project;
import com.microsoft.azure.management.mysql.v2020_01_01.Server;
import com.microsoft.azure.toolkit.intellij.mysql.creation.MySQLCreationDialog;
import com.microsoft.azure.toolkit.lib.common.operation.AzureOperation;
import com.microsoft.azure.toolkit.lib.common.task.AzureTask;
import com.microsoft.azure.toolkit.lib.common.task.AzureTaskManager;
import com.microsoft.azure.toolkit.lib.mysql.AzureMySQLConfig;
import com.microsoft.azure.toolkit.lib.mysql.AzureMySQLService;
import com.microsoft.azuretools.authmanage.AuthMethodManager;
import com.microsoft.azuretools.ijidea.actions.AzureSignInAction;
import com.microsoft.azuretools.telemetry.TelemetryParameter;
import com.microsoft.azuretools.utils.AzureUIRefreshCore;
import com.microsoft.azuretools.utils.AzureUIRefreshEvent;
import com.microsoft.intellij.AzurePlugin;
import com.microsoft.intellij.util.AzureLoginHelper;
import com.microsoft.tooling.msservices.components.DefaultLoader;
import com.microsoft.tooling.msservices.serviceexplorer.AzureActionEnum;
import com.microsoft.tooling.msservices.serviceexplorer.Node;
import com.microsoft.tooling.msservices.serviceexplorer.NodeActionEvent;
import com.microsoft.tooling.msservices.serviceexplorer.NodeActionListener;
import com.microsoft.tooling.msservices.serviceexplorer.azure.mysql.MySQLModule;
import com.microsoft.tooling.msservices.serviceexplorer.listener.Basicable;
<<<<<<< HEAD
import com.microsoft.tooling.msservices.serviceexplorer.listener.Telemetrable;
import org.apache.commons.lang3.StringUtils;

import java.util.Objects;

import static com.microsoft.intellij.ui.messages.AzureBundle.message;

public class CreateMySQLAction extends NodeActionListener implements Backgroundable, Basicable, Telemetrable {
=======

import static com.microsoft.intellij.ui.messages.AzureBundle.message;

public class CreateMySQLAction extends NodeActionListener implements Basicable {
>>>>>>> cda4292b

    private final MySQLModule model;

    public CreateMySQLAction(MySQLModule model) {
        super();
        this.model = model;
    }

    @Override
    public AzureActionEnum getAction() {
        return AzureActionEnum.CREATE;
    }

    @Override
<<<<<<< HEAD
    public String getProgressMessage() {
        return Node.getProgressMessage(AzureActionEnum.CREATE.getDoingName(), MySQLModule.MODULE_NAME,
                Objects.nonNull(config) ? config.getServerName() : StringUtils.EMPTY);
    }

    @Override
    public TelemetryParameter getTelemetryParameter() {
        return TelemetryParameter.MySQL.CREATE;
    }

    @Override
=======
>>>>>>> cda4292b
    public void actionPerformed(NodeActionEvent e) {
        final Project project = (Project) model.getProject();
        try {
            if (!AzureSignInAction.doSignIn(AuthMethodManager.getInstance(), project) ||
                !AzureLoginHelper.isAzureSubsAvailableOrReportError(message("common.error.signIn"))) {
                return;
            }
        } catch (final Exception ex) {
            AzurePlugin.log(message("common.error.signIn"), ex);
            DefaultLoader.getUIHelper().showException(message("common.error.signIn"), ex, message("common.error.signIn"), false, true);
        }
        final MySQLCreationDialog dialog = new MySQLCreationDialog(project);
        dialog.setOkActionListener((data) -> this.createAzureMySQL(data, project, dialog));
        dialog.show();
    }

    private void createAzureMySQL(final AzureMySQLConfig config, final Project project, MySQLCreationDialog dialog) {
        final Runnable runnable = () -> {
            final ProgressIndicator indicator = ProgressManager.getInstance().getProgressIndicator();
            indicator.setIndeterminate(true);
            DefaultLoader.getIdeHelper().invokeLater(dialog::close);
            Server server = AzureMySQLService.getInstance().createMySQL(config);
            refreshAzureExplorer(server);
        };
        String progressMessage = Node.getProgressMessage(AzureActionEnum.CREATE.getDoingName(), MySQLModule.MODULE_NAME, config.getServerName());
        final AzureTask task = new AzureTask(null, progressMessage, false, runnable);
        AzureTaskManager.getInstance().runInBackground(task);
    }

    @AzureOperation(value = "refresh azure explorer", type = AzureOperation.Type.TASK)
    private void refreshAzureExplorer(Server server) {
        AzureTaskManager.getInstance().runLater(() -> {
            if (AzureUIRefreshCore.listeners != null) {
                AzureUIRefreshCore.execute(new AzureUIRefreshEvent(AzureUIRefreshEvent.EventType.REFRESH, server));
            }
        });
    }
}<|MERGE_RESOLUTION|>--- conflicted
+++ resolved
@@ -46,21 +46,11 @@
 import com.microsoft.tooling.msservices.serviceexplorer.NodeActionListener;
 import com.microsoft.tooling.msservices.serviceexplorer.azure.mysql.MySQLModule;
 import com.microsoft.tooling.msservices.serviceexplorer.listener.Basicable;
-<<<<<<< HEAD
 import com.microsoft.tooling.msservices.serviceexplorer.listener.Telemetrable;
-import org.apache.commons.lang3.StringUtils;
-
-import java.util.Objects;
 
 import static com.microsoft.intellij.ui.messages.AzureBundle.message;
 
-public class CreateMySQLAction extends NodeActionListener implements Backgroundable, Basicable, Telemetrable {
-=======
-
-import static com.microsoft.intellij.ui.messages.AzureBundle.message;
-
-public class CreateMySQLAction extends NodeActionListener implements Basicable {
->>>>>>> cda4292b
+public class CreateMySQLAction extends NodeActionListener implements Basicable, Telemetrable {
 
     private final MySQLModule model;
 
@@ -75,20 +65,11 @@
     }
 
     @Override
-<<<<<<< HEAD
-    public String getProgressMessage() {
-        return Node.getProgressMessage(AzureActionEnum.CREATE.getDoingName(), MySQLModule.MODULE_NAME,
-                Objects.nonNull(config) ? config.getServerName() : StringUtils.EMPTY);
-    }
-
-    @Override
     public TelemetryParameter getTelemetryParameter() {
         return TelemetryParameter.MySQL.CREATE;
     }
 
     @Override
-=======
->>>>>>> cda4292b
     public void actionPerformed(NodeActionEvent e) {
         final Project project = (Project) model.getProject();
         try {
