--- conflicted
+++ resolved
@@ -9,11 +9,8 @@
 import com.intellij.openapi.project.Project;
 import com.intellij.openapi.util.Comparing;
 import com.microsoft.azure.common.exceptions.AzureExecutionException;
-<<<<<<< HEAD
-=======
 import com.microsoft.azure.toolkit.intellij.common.AzureArtifact;
 import com.microsoft.azure.toolkit.intellij.common.AzureArtifactManager;
->>>>>>> 6fbfdce5
 import com.microsoft.azure.toolkit.intellij.common.AzureRunProfileState;
 import com.microsoft.azure.toolkit.intellij.webapp.runner.Constants;
 import com.microsoft.azure.toolkit.lib.appservice.AzureAppService;
@@ -30,9 +27,7 @@
 import com.microsoft.azuretools.utils.AzureUIRefreshEvent;
 import com.microsoft.azuretools.utils.WebAppUtils;
 import com.microsoft.intellij.RunProcessHandler;
-import com.microsoft.intellij.ui.components.AzureArtifact;
-import com.microsoft.intellij.ui.components.AzureArtifactManager;
-import com.microsoft.intellij.util.MavenRunTaskUtil;
+import org.apache.commons.collections4.MapUtils;
 import org.apache.commons.lang3.StringUtils;
 import org.jetbrains.annotations.NotNull;
 import org.jetbrains.annotations.Nullable;
@@ -44,11 +39,8 @@
 import java.io.IOException;
 import java.net.URISyntaxException;
 import java.net.URL;
-<<<<<<< HEAD
-=======
 import java.util.Collections;
 import java.util.HashMap;
->>>>>>> 6fbfdce5
 import java.util.Map;
 import java.util.Objects;
 
@@ -70,31 +62,19 @@
 
     @Nullable
     @Override
-<<<<<<< HEAD
-    @AzureOperation(name = "webapp.deploy_artifact", params = {"@webAppConfiguration.getWebAppName()"}, type = AzureOperation.Type.ACTION)
-    public IAppService executeSteps(@NotNull RunProcessHandler processHandler
-        , @NotNull Map<String, String> telemetryMap) throws Exception {
-=======
     @AzureOperation(name = "webapp.deploy_artifact", params = {"this.webAppConfiguration.getWebAppName()"}, type = AzureOperation.Type.ACTION)
     public IAppService executeSteps(@NotNull RunProcessHandler processHandler, @NotNull Operation operation) throws Exception {
->>>>>>> 6fbfdce5
         File file = new File(getTargetPath());
         if (!file.exists()) {
             throw new FileNotFoundException(message("webapp.deploy.error.noTargetFile", file.getAbsolutePath()));
         }
         webAppConfiguration.setTargetName(file.getName());
-<<<<<<< HEAD
-        final IAppService deployTarget = getDeployTargetByConfiguration(processHandler);
-=======
         final IAppService deployTarget = getOrCreateDeployTargetFromAppSettingModel(processHandler);
         updateApplicationSettings(deployTarget, processHandler);
->>>>>>> 6fbfdce5
         AzureWebAppMvpModel.getInstance().deployArtifactsToWebApp(deployTarget, file, webAppSettingModel.isDeployToRoot(), processHandler);
         return deployTarget;
     }
 
-<<<<<<< HEAD
-=======
     private void updateApplicationSettings(IAppService deployTarget, RunProcessHandler processHandler) {
         final Map<String, String> applicationSettings = webAppConfiguration.getApplicationSettings();
         if (MapUtils.isEmpty(applicationSettings)) {
@@ -112,7 +92,6 @@
         }
     }
 
->>>>>>> 6fbfdce5
     private boolean isDeployToSlot() {
         return !webAppSettingModel.isCreatingNew() && webAppSettingModel.isDeployToSlot();
     }
@@ -151,29 +130,17 @@
     }
 
     @Override
-    protected String getDeployTarget() {
-        return isDeployToSlot() ? "DeploymentSlot" : "WebApp";
-    }
-
-    @Override
-    protected void updateTelemetryMap(@NotNull Map<String, String> telemetryMap) {
-        telemetryMap.put("SubscriptionId", webAppSettingModel.getSubscriptionId());
-        telemetryMap.put("CreateNewApp", String.valueOf(webAppSettingModel.isCreatingNew()));
-        telemetryMap.put("CreateNewSP", String.valueOf(webAppSettingModel.isCreatingAppServicePlan()));
-        telemetryMap.put("CreateNewRGP", String.valueOf(webAppSettingModel.isCreatingResGrp()));
-        telemetryMap.put("FileType", MavenRunTaskUtil.getFileType(webAppSettingModel.getTargetName()));
+    protected Map<String, String> getTelemetryMap() {
+        final Map<String, String> properties = new HashMap<>();
+        properties.put("artifactType", webAppConfiguration.getAzureArtifactType() == null ? null : webAppConfiguration.getAzureArtifactType().name());
+        properties.putAll(webAppSettingModel.getTelemetryProperties(Collections.EMPTY_MAP));
+        return properties;
     }
 
     @NotNull
-<<<<<<< HEAD
-    private IAppService getDeployTargetByConfiguration(@NotNull RunProcessHandler processHandler) throws Exception {
-        final AzureAppService azureAppService = AzureWebAppMvpModel.getInstance().getAzureAppServiceClient(webAppSettingModel.getSubscriptionId());
-        final IWebApp webApp = getOrCreateAzureWebApp(azureAppService, processHandler);
-=======
     private IAppService getOrCreateDeployTargetFromAppSettingModel(@NotNull RunProcessHandler processHandler) throws Exception {
         final AzureAppService azureAppService = AzureWebAppMvpModel.getInstance().getAzureAppServiceClient(webAppSettingModel.getSubscriptionId());
         final IWebApp webApp = getOrCreateWebappFromAppSettingModel(azureAppService, processHandler);
->>>>>>> 6fbfdce5
         if (!isDeployToSlot()) {
             return webApp;
         }
@@ -185,11 +152,7 @@
         }
     }
 
-<<<<<<< HEAD
-    private IWebApp getOrCreateAzureWebApp(AzureAppService azureAppService, RunProcessHandler processHandler) throws Exception {
-=======
     private IWebApp getOrCreateWebappFromAppSettingModel(AzureAppService azureAppService, RunProcessHandler processHandler) throws Exception {
->>>>>>> 6fbfdce5
         final WebAppEntity entity = WebAppEntity.builder().id(webAppSettingModel.getWebAppId())
                                                 .subscriptionId(webAppSettingModel.getSubscriptionId())
                                                 .resourceGroup(webAppSettingModel.getResourceGroup())
@@ -209,7 +172,7 @@
 
     @AzureOperation(
         name = "webapp|artifact.get.state",
-        params = {"@webAppConfiguration.getName()"},
+        params = {"this.webAppConfiguration.getName()"},
         type = AzureOperation.Type.SERVICE
     )
     private String getTargetPath() throws AzureExecutionException {
@@ -225,7 +188,7 @@
 
     @AzureOperation(
         name = "webapp|deployment.create.state",
-        params = {"@webAppConfiguration.getName()"},
+        params = {"this.webAppConfiguration.getName()"},
         type = AzureOperation.Type.SERVICE
     )
     private IWebAppDeploymentSlot createDeploymentSlot(final IWebApp webApp,
