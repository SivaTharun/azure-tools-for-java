--- conflicted
+++ resolved
@@ -16,8 +16,10 @@
 import com.microsoft.azuretools.core.mvp.model.webapp.AzureWebAppMvpModel;
 import com.microsoft.azuretools.core.mvp.model.webapp.WebAppSettingModel;
 import com.microsoft.azuretools.telemetrywrapper.*;
+import org.apache.commons.compress.utils.FileNameUtils;
 import org.apache.commons.lang3.StringUtils;
 
+import java.io.File;
 import java.util.Map;
 
 import static com.microsoft.azuretools.telemetry.TelemetryConstants.CREATE_WEBAPP;
@@ -30,11 +32,7 @@
         return WebAppService.instance;
     }
 
-<<<<<<< HEAD
-    @AzureOperation(name = "webapp.create_detail", params = {"$config.getName()"}, type = AzureOperation.Type.SERVICE)
-=======
     @AzureOperation(name = "webapp.create_detail", params = {"config.getName()"}, type = AzureOperation.Type.SERVICE)
->>>>>>> 6fbfdce5
     public IWebApp createWebApp(final WebAppConfig config) {
         final WebAppSettingModel settings = convertConfig2Settings(config);
         settings.setCreatingNew(true);
@@ -42,11 +40,7 @@
         final Operation operation = TelemetryManager.createOperation(WEBAPP, CREATE_WEBAPP);
         try {
             operation.start();
-<<<<<<< HEAD
-            EventUtil.logEvent(EventType.info, operation, properties);
-=======
             operation.trackProperties(properties);
->>>>>>> 6fbfdce5
             return AzureWebAppMvpModel.getInstance().createWebAppFromSettingModel(settings);
         } catch (final RuntimeException e) {
             EventUtil.logError(operation, ErrorType.userError, e, properties, null);
@@ -88,6 +82,8 @@
             settings.setEnableDetailedErrorMessage(monitorConfig.isEnableDetailedErrorMessage());
             settings.setEnableFailedRequestTracing(monitorConfig.isEnableFailedRequestTracing());
         }
+        settings.setTargetName(config.getApplication() == null ? null : config.getApplication().toFile().getName());
+        settings.setTargetPath(config.getApplication() == null ? null : config.getApplication().toString());
         return settings;
     }
 
