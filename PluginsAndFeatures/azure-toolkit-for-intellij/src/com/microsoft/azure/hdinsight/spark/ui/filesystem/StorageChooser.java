/*
 * Copyright (c) Microsoft Corporation
 *
 * All rights reserved.
 *
 * MIT License
 *
 * Permission is hereby granted, free of charge, to any person obtaining a copy of this software and associated
 * documentation files (the "Software"), to deal in the Software without restriction, including without limitation
 * the rights to use, copy, modify, merge, publish, distribute, sublicense, and/or sell copies of the Software, and
 * to permit persons to whom the Software is furnished to do so, subject to the following conditions:
 *
 * The above copyright notice and this permission notice shall be included in all copies or substantial portions of
 * the Software.
 *
 * THE SOFTWARE IS PROVIDED *AS IS*, WITHOUT WARRANTY OF ANY KIND, EXPRESS OR IMPLIED, INCLUDING BUT NOT LIMITED TO
 * THE WARRANTIES OF MERCHANTABILITY, FITNESS FOR A PARTICULAR PURPOSE AND NONINFRINGEMENT. IN NO EVENT SHALL THE
 * AUTHORS OR COPYRIGHT HOLDERS BE LIABLE FOR ANY CLAIM, DAMAGES OR OTHER LIABILITY, WHETHER IN AN ACTION OF CONTRACT,
 * TORT OR OTHERWISE, ARISING FROM, OUT OF OR IN CONNECTION WITH THE SOFTWARE OR THE USE OR OTHER DEALINGS IN THE
 * SOFTWARE.
 */

package com.microsoft.azure.hdinsight.spark.ui.filesystem;

import com.intellij.openapi.fileChooser.FileChooserDescriptor;
import com.intellij.openapi.fileChooser.FileChooserDialog;
import com.intellij.openapi.util.Condition;
import com.intellij.openapi.vfs.VirtualFile;
import com.microsoft.azure.hdinsight.common.logger.ILogger;
<<<<<<< HEAD
=======
import com.microsoft.azure.toolkit.lib.common.task.AzureTask;
>>>>>>> 0595124c
import com.microsoft.azure.toolkit.lib.common.task.AzureTaskManager;
import com.microsoft.azuretools.azurecommons.helpers.Nullable;
import com.microsoft.intellij.util.PluginUtil;

import java.awt.*;

public class StorageChooser implements ILogger {
    public static final Condition<VirtualFile> ALL_DIRS_AND_FILES = (vf) -> true;
    FileChooserDescriptor descriptor;
    AzureStorageVirtualFile root;

    public StorageChooser(@Nullable AzureStorageVirtualFile vf, Condition<VirtualFile> filter) {
        descriptor = new FileChooserDescriptor(true, false, true, false, false, true)
                .withFileFilter(filter);
        root = vf;
        descriptor.setRoots(vf);
    }

    public VirtualFile[] chooseFile() {
        Component parentComponent = KeyboardFocusManager.getCurrentKeyboardFocusManager().getActiveWindow();
        final FileChooserDialog chooser = new StorageChooserDialogImpl(this.descriptor, parentComponent, null);
        return chooser.choose(null, this.root);
    }

    public static void handleInvalidUploadInfo() {
        AzureTaskManager.getInstance().runAndWait(() ->
                        PluginUtil.displayErrorDialog("Prepare Azure Virtual File System Error",
                                "Browsing files in the Azure virtual file system currently only supports ADLS Gen 2 " +
                                        "cluster. Please\n manually specify the reference file paths for other type of " +
<<<<<<< HEAD
                                        "clusters and check upload inputs. Or\n preparing upload path has a delay, please retry."));
    }

    public static void handleListChildrenFailureInfo(String errorMessage) {
        AzureTaskManager.getInstance().runAndWait(() ->
                        PluginUtil.displayErrorDialog("List files failure", errorMessage));
=======
                                        "clusters and check upload inputs. Or\n preparing upload path has a delay, please retry."), AzureTask.Modality.ANY);
    }

    public static void handleListChildrenFailureInfo(String errorMessage) {
        AzureTaskManager.getInstance().runAndWait(() -> PluginUtil.displayErrorDialog("List files failure", errorMessage), AzureTask.Modality.ANY);
>>>>>>> 0595124c
    }
}<|MERGE_RESOLUTION|>--- conflicted
+++ resolved
@@ -27,10 +27,7 @@
 import com.intellij.openapi.util.Condition;
 import com.intellij.openapi.vfs.VirtualFile;
 import com.microsoft.azure.hdinsight.common.logger.ILogger;
-<<<<<<< HEAD
-=======
 import com.microsoft.azure.toolkit.lib.common.task.AzureTask;
->>>>>>> 0595124c
 import com.microsoft.azure.toolkit.lib.common.task.AzureTaskManager;
 import com.microsoft.azuretools.azurecommons.helpers.Nullable;
 import com.microsoft.intellij.util.PluginUtil;
@@ -60,19 +57,10 @@
                         PluginUtil.displayErrorDialog("Prepare Azure Virtual File System Error",
                                 "Browsing files in the Azure virtual file system currently only supports ADLS Gen 2 " +
                                         "cluster. Please\n manually specify the reference file paths for other type of " +
-<<<<<<< HEAD
-                                        "clusters and check upload inputs. Or\n preparing upload path has a delay, please retry."));
-    }
-
-    public static void handleListChildrenFailureInfo(String errorMessage) {
-        AzureTaskManager.getInstance().runAndWait(() ->
-                        PluginUtil.displayErrorDialog("List files failure", errorMessage));
-=======
                                         "clusters and check upload inputs. Or\n preparing upload path has a delay, please retry."), AzureTask.Modality.ANY);
     }
 
     public static void handleListChildrenFailureInfo(String errorMessage) {
         AzureTaskManager.getInstance().runAndWait(() -> PluginUtil.displayErrorDialog("List files failure", errorMessage), AzureTask.Modality.ANY);
->>>>>>> 0595124c
     }
 }