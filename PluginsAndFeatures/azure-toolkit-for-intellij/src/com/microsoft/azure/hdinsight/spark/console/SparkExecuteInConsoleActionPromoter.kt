/*
 * Copyright (c) Microsoft Corporation
 *
 * All rights reserved.
 *
 * MIT License
 *
 * Permission is hereby granted, free of charge, to any person obtaining a copy of this software and associated
 * documentation files (the "Software"), to deal in the Software without restriction, including without limitation
 * the rights to use, copy, modify, merge, publish, distribute, sublicense, and/or sell copies of the Software, and
 * to permit persons to whom the Software is furnished to do so, subject to the following conditions:
 *
 * The above copyright notice and this permission notice shall be included in all copies or substantial portions of
 * the Software.
 *
 * THE SOFTWARE IS PROVIDED *AS IS*, WITHOUT WARRANTY OF ANY KIND, EXPRESS OR IMPLIED, INCLUDING BUT NOT LIMITED TO
 * THE WARRANTIES OF MERCHANTABILITY, FITNESS FOR A PARTICULAR PURPOSE AND NONINFRINGEMENT. IN NO EVENT SHALL THE
 * AUTHORS OR COPYRIGHT HOLDERS BE LIABLE FOR ANY CLAIM, DAMAGES OR OTHER LIABILITY, WHETHER IN AN ACTION OF CONTRACT,
 * TORT OR OTHERWISE, ARISING FROM, OUT OF OR IN CONNECTION WITH THE SOFTWARE OR THE USE OR OTHER DEALINGS IN THE
 * SOFTWARE.
 */

package com.microsoft.azure.hdinsight.spark.console

import com.intellij.openapi.actionSystem.ActionPromoter
import com.intellij.openapi.actionSystem.AnAction
import com.intellij.openapi.actionSystem.DataContext
import com.microsoft.azure.hdinsight.common.logger.ILogger

class SparkExecuteInConsoleActionPromoter : ActionPromoter, ILogger {
    private fun shouldPromote(anAction: AnAction): Boolean = anAction is SparkConsoleExecuteAction

<<<<<<< HEAD
    override fun promote(actions: MutableList<AnAction>, context: DataContext): MutableList<AnAction> =
=======
    override fun promote(actions: MutableList<out AnAction>, context: DataContext): MutableList<AnAction> =
>>>>>>> 85484b3e
            actions.firstOrNull { shouldPromote(it) }
                    ?.let { mutableListOf(it) }
                    ?: mutableListOf()
}<|MERGE_RESOLUTION|>--- conflicted
+++ resolved
@@ -30,11 +30,7 @@
 class SparkExecuteInConsoleActionPromoter : ActionPromoter, ILogger {
     private fun shouldPromote(anAction: AnAction): Boolean = anAction is SparkConsoleExecuteAction
 
-<<<<<<< HEAD
-    override fun promote(actions: MutableList<AnAction>, context: DataContext): MutableList<AnAction> =
-=======
     override fun promote(actions: MutableList<out AnAction>, context: DataContext): MutableList<AnAction> =
->>>>>>> 85484b3e
             actions.firstOrNull { shouldPromote(it) }
                     ?.let { mutableListOf(it) }
                     ?: mutableListOf()
