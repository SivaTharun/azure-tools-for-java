--- conflicted
+++ resolved
@@ -29,10 +29,7 @@
 import com.microsoft.azure.cosmosspark.serverexplore.cosmossparknode.CosmosSparkClusterNode;
 import com.microsoft.azure.hdinsight.common.logger.ILogger;
 import com.microsoft.azure.hdinsight.sdk.common.azure.serverless.AzureSparkCosmosCluster;
-<<<<<<< HEAD
-=======
 import com.microsoft.azure.toolkit.lib.common.task.AzureTask;
->>>>>>> 0595124c
 import com.microsoft.azure.toolkit.lib.common.task.AzureTaskManager;
 import com.microsoft.azuretools.azurecommons.helpers.NotNull;
 import com.microsoft.intellij.rxjava.IdeaSchedulers;
@@ -105,13 +102,6 @@
         ctrlProvider
                 .validateAndUpdate()
                 .doOnEach(notification -> getOKAction().setEnabled(true))
-<<<<<<< HEAD
-                .subscribe(
-                        toUpdate -> AzureTaskManager.getInstance().runAndWait(()->close(OK_EXIT_CODE)),
-                        err -> log().warn("Error update a cluster. " + err.toString())
-                );
-=======
                 .subscribe(onNext, onError);
->>>>>>> 0595124c
     }
 }