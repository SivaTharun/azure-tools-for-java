plugins {
    id "org.jetbrains.intellij" version "0.4.21"
    id "org.jetbrains.kotlin.jvm" version "1.3.41"
    id "de.undercouch.download" version "4.0.4"
    id "com.github.ben-manes.versions" version "0.28.0"
    id "io.freefair.aspectj.post-compile-weaving" version "5.3.0"
    id "com.github.spotbugs" version "4.6.0"
}

compileKotlin {
    kotlinOptions.jvmTarget = javaVersion
    ajc {
        enabled = false
    }
}
compileTestKotlin {
    kotlinOptions.jvmTarget = javaVersion
    ajc {
        enabled = false
    }
}

import com.microsoft.azuretools.plugins.BundleBuildIDEAPlugin
import org.apache.tools.ant.filters.*

processResources {
    filesMatching('**/ApplicationInsights.xml') {
        filter(ReplaceTokens, tokens: ["applicationinsights.key": project.property("applicationinsights.key")])
    }
}

group 'com.microsoft.azuretools'

compileJava {
    sourceCompatibility = javaVersion
    targetCompatibility = javaVersion
}

compileKotlin {
    kotlinOptions.jvmTarget = javaVersion
}
compileTestKotlin {
    kotlinOptions.jvmTarget = javaVersion
}

tasks.withType(JavaCompile) { options.encoding = 'UTF-8' }

//apply plugin: 'checkstyle'
//
//checkstyle {
//    toolVersion = '8.30'
//    configFile = new File('config/checkstyle/checkstyle.xml')
//    showViolations = false
//}

intellij {
    pluginName = 'azure-toolkit-for-intellij'
    version = intellij_version
    updateSinceUntilBuild = Boolean.valueOf(updateVersionRange)
    plugins = ['java', 'maven', 'gradle', dep_plugins, "properties", 'markdown', 'terminal']
	downloadSources = Boolean.valueOf(sources)
}

sourceSets {
    main {
        java.srcDirs 'src'
        kotlin.srcDirs 'src'
        resources {
            srcDir 'resources'
            exclude 'bundle/**'
        }
    }
    test {
        java {
            srcDir 'Test/java'
        }
        kotlin.srcDirs 'Test/java'
        resources {
            srcDir 'Test/resources'
        }
    }
}

repositories {
    mavenLocal()
    mavenCentral()
}

configurations {
    compile.exclude module:'slf4j-api'
    compile.exclude module:'log4j'
<<<<<<< HEAD
    compile.exclude module: "stax-api"
=======
    compile.exclude module:'stax-api'
>>>>>>> 009e895c
    cucumberRuntime {
        extendsFrom testRuntime
    }
}

apply plugin: 'java'

dependencies {
    compile 'com.microsoft.sqlserver:mssql-jdbc:6.4.0.jre8'
    compile 'commons-io:commons-io:2.7'
    compile group: 'org.apache.commons', name: 'commons-text', version: '1.8'
    compile group: 'org.apache.commons', name: 'commons-lang3', version: '3.10'
    compile 'net.minidev:json-smart:2.3'
    compile 'com.microsoft.azure:azure-client-runtime:1.7.5', { force = true }
    compile 'com.microsoft.azure:azure-client-authentication:1.7.5', { force = true }
    compile 'com.microsoft.azure:azure-toolkit-springcloud-lib:0.4.0-SNAPSHOT', { force = true }
    aspect "com.microsoft.azure:azure-toolkit-common-lib:0.4.0-SNAPSHOT"
    compile 'com.microsoft.azuretools:azuretools-core:3.50.0-SNAPSHOT', {
        exclude group: "com.microsoft.azure", module: "azure-client-authentication"
        exclude group: "com.microsoft.azure", module: "azure-client-runtime"
        exclude group: "javax.xml.bind", module: "jaxb-api"
    }
    compile 'com.microsoft.azuretools:azure-explorer-common:3.50.0-SNAPSHOT', {
        exclude group: "com.microsoft.azure", module: "azure-client-authentication"
        exclude group: "com.microsoft.azure", module: "azure-client-runtime"
        exclude group: "javax.xml.bind", module: "jaxb-api"
    }
    compile 'com.microsoft.azuretools:hdinsight-node-common:3.50.0-SNAPSHOT', {
        exclude group: "com.microsoft.azure", module: "azure-client-authentication"
        exclude group: "com.microsoft.azure", module: "azure-client-runtime"
        exclude group: "javax.xml.bind", module: "jaxb-api"
    }
    compile group: 'com.microsoft.azure', name: 'azure-auth-helper', version: '0.6.0'
    compile 'com.microsoft.azure:azure-tools-common:0.10.0'
    compile group: 'com.microsoft.azure.appplatform.v2020_07_01', name: 'azure-mgmt-appplatform', version: '1.0.0-beta'
    compile group: 'org.dom4j', name: 'dom4j', version: '2.1.3', {
        exclude group: "javax.xml.stream", module: "stax-api"
        exclude group: "xpp3", module: "xpp3"
        exclude group: "pull-parser", module: "pull-parser"
        exclude group: "net.java.dev.msv", module: "xsdlib"
    }
    compile group: 'jaxen', name: 'jaxen', version: '1.2.0'
    compile group: 'commons-beanutils', name: 'commons-beanutils', version: '1.9.4'

    // https://mvnrepository.com/artifact/org.projectlombok/lombok
    compileOnly 'org.projectlombok:lombok:1.18.8'
    annotationProcessor 'org.projectlombok:lombok:1.18.8'

    compile group: 'com.jcraft', name: 'jsch', version: '0.1.55'
    compile group: 'com.neovisionaries', name: 'nv-websocket-client', version: '2.9'
    compile group: 'mysql', name: 'mysql-connector-java', version: '8.0.23'

    testCompile 'junit:junit:4.13'
    testCompile 'info.cukes:cucumber-junit:1.2.6'
    testCompile 'info.cukes:cucumber-java:1.2.6'
    testCompile 'org.mockito:mockito-core:2.7.22'
    testCompile 'org.assertj:assertj-swing-junit:3.9.2'

    testCompile 'com.github.tomakehurst:wiremock:2.26.3'
    testCompile 'org.powermock:powermock-module-junit4:1.7.0RC4'
    testCompile 'org.powermock:powermock-api-mockito2:1.7.0RC4'
    testCompile 'javax.servlet:javax.servlet-api:3.1.0'

    testCompile "org.jetbrains.kotlin:kotlin-stdlib"
    testCompile "org.jetbrains.kotlin:kotlin-test"
    testCompile "org.jetbrains.kotlin:kotlin-test-junit"

    spotbugsPlugins 'com.h3xstream.findsecbugs:findsecbugs-plugin:1.11.0'
}

test {
    testLogging.showStandardStreams = true
    testLogging {
        events "passed", "skipped", "failed"
    }
}

task cucumberPackJar(type: Jar) {
    appendix = 'pathing'

    doFirst {
        manifest {
            attributes "Class-Path": configurations.cucumberRuntime.files.collect {
                it.toURI().toString().replaceFirst(/file:\/+/, '/')
            }.join(' ')
        }
    }
}

buildSearchableOptions.onlyIf {false}

task cucumber() {
    dependsOn compileTestJava, cucumberPackJar
    doLast {
        javaexec {
            main = "cucumber.api.cli.Main"
            classpath = files(sourceSets.main.output, sourceSets.test.output, cucumberPackJar.archivePath)
            args = [
                '--plugin', 'progress',
                '--glue', 'com.microsoft.azure.hdinsight.spark.common',
                '-m',
                'Test/resources']
        }
    }
}

test.dependsOn cucumber
// buildPlugin.dependsOn test

defaultTasks 'buildPlugin'

wrapper() {
    gradleVersion = '6.5'
    distributionUrl = "https://services.gradle.org/distributions/gradle-${gradleVersion}-all.zip"
}

apply plugin: BundleBuildIDEAPlugin

installIdea.dependsOn buildPlugin
//installIdea.dependsOn checkstyleMain

patchPluginXml {
    sinceBuild = patchPluginXmlSinceBuild
}

spotbugsMain {
    reports {
        html {
            enabled = true
            destination = file("$buildDir/reports/spotbugs/main/spotbugs.html")
            stylesheet = 'fancy-hist.xsl'
        }
    }
    ignoreFailures = true
    showStackTraces = true
    showProgress = true
    effort = 'max'
    reportLevel = 'high'
    maxHeapSize = '1g'
    extraArgs = [ '-nested:false' ]
    jvmArgs = [ '-Duser.language=en' ]
    includeFilter = file("$rootProject.projectDir/../../tools/spotbugs-security-include.xml")
    excludeFilter = file("$rootProject.projectDir/../../tools/spotbugs-security-exclude.xml")
}<|MERGE_RESOLUTION|>--- conflicted
+++ resolved
@@ -89,11 +89,7 @@
 configurations {
     compile.exclude module:'slf4j-api'
     compile.exclude module:'log4j'
-<<<<<<< HEAD
-    compile.exclude module: "stax-api"
-=======
     compile.exclude module:'stax-api'
->>>>>>> 009e895c
     cucumberRuntime {
         extendsFrom testRuntime
     }
