--- conflicted
+++ resolved
@@ -158,10 +158,7 @@
     compile 'com.microsoft.azure:azure-client-runtime:1.7.5', { force = true }
     compile 'com.microsoft.azure:azure-client-authentication:1.7.5', { force = true }
     compile 'com.microsoft.azure:azure-toolkit-springcloud-lib:0.6.0-SNAPSHOT', { force = true }
-<<<<<<< HEAD
-=======
     aspect "com.microsoft.azure:azure-toolkit-auth-lib:0.6.0-SNAPSHOT"
->>>>>>> e8d0ec6c
     aspect "com.microsoft.azure:azure-toolkit-common-lib:0.6.0-SNAPSHOT"
     compile 'com.microsoft.azuretools:azuretools-core:3.52.0-SNAPSHOT', {
         exclude group: "com.microsoft.azure", module: "azure-client-authentication"
