plugins {
    id "org.jetbrains.intellij" version "0.5.0"
    id "org.jetbrains.kotlin.jvm" version "1.3.72"
    id "de.undercouch.download" version "4.0.4"
    id "com.github.ben-manes.versions" version "0.28.0"
    id 'org.openjfx.javafxplugin' version '0.0.9'
    id "io.freefair.aspectj.post-compile-weaving" version "5.3.0"
    id "com.github.spotbugs" version "4.6.0"
}

compileKotlin {
    kotlinOptions.jvmTarget = javaVersion
    ajc {
        enabled = false
    }
}
compileTestKotlin {
    kotlinOptions.jvmTarget = javaVersion
    ajc {
        enabled = false
    }
}

import com.microsoft.azuretools.plugins.BundleBuildIDEAPlugin
import org.apache.tools.ant.filters.*

processResources {
    filesMatching('**/ApplicationInsights.xml') {
        filter(ReplaceTokens, tokens: ["applicationinsights.key": project.property("applicationinsights.key")])
    }
}

group 'com.microsoft.azuretools'

compileJava {
    sourceCompatibility = javaVersion
    targetCompatibility = javaVersion
}

compileKotlin {
    kotlinOptions.jvmTarget = javaVersion
}
compileTestKotlin {
    kotlinOptions.jvmTarget = javaVersion
}

javafx {
    version = '11'
    modules = [ 'javafx.controls', 'javafx.fxml', 'javafx.web',  'javafx.swing']
}

tasks.withType(JavaCompile) { options.encoding = 'UTF-8' }

//apply plugin: 'checkstyle'
//
//checkstyle {
//    toolVersion = '8.30'
//    configFile = new File('config/checkstyle/checkstyle.xml')
//    showViolations = false
//}

intellij {
    pluginName = 'azure-toolkit-for-intellij'
    version = intellij_version
    updateSinceUntilBuild = Boolean.valueOf(updateVersionRange)
<<<<<<< HEAD
    plugins = ['java', 'maven', 'maven-model', 'gradle', dep_plugins, "properties", 'markdown', 'terminal']
	downloadSources = Boolean.valueOf(sources)
=======
    plugins = ['java', 'maven', 'gradle', dep_plugins, "properties", 'markdown', 'terminal']
	downloadSources = Boolean.valueOf(true)
>>>>>>> f6f6c047
}

sourceSets {
    main {
        java.srcDirs 'src'
        kotlin.srcDirs 'src'
        resources {
            srcDir 'resources'
            exclude 'bundle/**'
        }
    }
    test {
        java {
            srcDir 'Test/java'
        }
        kotlin.srcDirs 'Test/java'
        resources {
            srcDir 'Test/resources'
        }
    }
}

repositories {
    mavenLocal()
    mavenCentral()
}

configurations {
    compile.exclude module:'slf4j-api'
    compile.exclude module:'log4j'
    compile.exclude module:'stax-api'
    cucumberRuntime {
        extendsFrom testRuntime
    }
}

apply plugin: 'java'

dependencies {
    implementation project(':azure-intellij-plugin-lib')
    implementation project(':azure-sdk-reference-book')
    compile 'com.microsoft.sqlserver:mssql-jdbc:6.4.0.jre8'
    compile 'commons-io:commons-io:2.7'
    compile group: 'org.apache.commons', name: 'commons-text', version: '1.8'
    compile group: 'org.apache.commons', name: 'commons-lang3', version: '3.10'
    compile 'net.minidev:json-smart:2.3'
    compile 'com.microsoft.azure:azure-client-runtime:1.7.5', { force = true }
    compile 'com.microsoft.azure:azure-client-authentication:1.7.5', { force = true }
    compile 'com.microsoft.azure:azure-toolkit-springcloud-lib:0.5.0-SNAPSHOT', { force = true }
    aspect "com.microsoft.azure:azure-toolkit-common-lib:0.5.0-SNAPSHOT"
    compile 'com.microsoft.azuretools:azuretools-core:3.51.0-SNAPSHOT', {
        exclude group: "com.microsoft.azure", module: "azure-client-authentication"
        exclude group: "com.microsoft.azure", module: "azure-client-runtime"
        exclude group: "javax.xml.bind", module: "jaxb-api"
    }
    compile 'com.microsoft.azuretools:azure-explorer-common:3.51.0-SNAPSHOT', {
        exclude group: "com.microsoft.azure", module: "azure-client-authentication"
        exclude group: "com.microsoft.azure", module: "azure-client-runtime"
        exclude group: "javax.xml.bind", module: "jaxb-api"
    }
    compile 'com.microsoft.azuretools:hdinsight-node-common:3.51.0-SNAPSHOT', {
        exclude group: "com.microsoft.azure", module: "azure-client-authentication"
        exclude group: "com.microsoft.azure", module: "azure-client-runtime"
        exclude group: "javax.xml.bind", module: "jaxb-api"
    }
    compile group: 'com.microsoft.azure', name: 'azure-auth-helper', version: '0.6.0'
    compile 'com.microsoft.azure:azure-tools-common:0.10.0'
    compile group: 'com.microsoft.azure.appplatform.v2020_07_01', name: 'azure-mgmt-appplatform', version: '1.0.0-beta'
    compile group: 'org.dom4j', name: 'dom4j', version: '2.1.3', {
        exclude group: "javax.xml.stream", module: "stax-api"
        exclude group: "xpp3", module: "xpp3"
        exclude group: "pull-parser", module: "pull-parser"
        exclude group: "net.java.dev.msv", module: "xsdlib"
    }
    compile group: 'jaxen', name: 'jaxen', version: '1.2.0'
    compile group: 'commons-beanutils', name: 'commons-beanutils', version: '1.9.4'

    implementation("org.jetbrains.kotlin:kotlin-stdlib-jdk8:1.3.72")

    // https://mvnrepository.com/artifact/org.projectlombok/lombok
    compileOnly 'org.projectlombok:lombok:1.18.8'
    annotationProcessor 'org.projectlombok:lombok:1.18.8'

    compile group: 'com.jcraft', name: 'jsch', version: '0.1.55'
    compile group: 'com.neovisionaries', name: 'nv-websocket-client', version: '2.9'
    compile group: 'mysql', name: 'mysql-connector-java', version: '8.0.23'

    testCompile 'junit:junit:4.13'
    testCompile 'info.cukes:cucumber-junit:1.2.6'
    testCompile 'info.cukes:cucumber-java:1.2.6'
    testCompile 'org.mockito:mockito-core:2.7.22'
    testCompile 'org.assertj:assertj-swing-junit:3.9.2'

    testCompile 'com.github.tomakehurst:wiremock:2.26.3'
    testCompile 'org.powermock:powermock-module-junit4:1.7.0RC4'
    testCompile 'org.powermock:powermock-api-mockito2:1.7.0RC4'
    testCompile 'javax.servlet:javax.servlet-api:3.1.0'

    testCompile "org.jetbrains.kotlin:kotlin-stdlib"
    testCompile "org.jetbrains.kotlin:kotlin-test"
    testCompile "org.jetbrains.kotlin:kotlin-test-junit"

    spotbugsPlugins 'com.h3xstream.findsecbugs:findsecbugs-plugin:1.11.0'
}

test {
    testLogging.showStandardStreams = true
    testLogging {
        events "passed", "skipped", "failed"
    }
}

task cucumberPackJar(type: Jar) {
    appendix = 'pathing'

    doFirst {
        manifest {
            attributes "Class-Path": configurations.cucumberRuntime.files.collect {
                it.toURI().toString().replaceFirst(/file:\/+/, '/')
            }.join(' ')
        }
    }
}

buildSearchableOptions.onlyIf {false}

task cucumber() {
    dependsOn compileTestJava, cucumberPackJar
    doLast {
        javaexec {
            main = "cucumber.api.cli.Main"
            classpath = files(sourceSets.main.output, sourceSets.test.output, cucumberPackJar.archivePath)
            args = [
                '--plugin', 'progress',
                '--glue', 'com.microsoft.azure.hdinsight.spark.common',
                '-m',
                'Test/resources']
        }
    }
}

test.dependsOn cucumber
// buildPlugin.dependsOn test

defaultTasks 'buildPlugin'

wrapper() {
    gradleVersion = '6.5'
    distributionUrl = "https://services.gradle.org/distributions/gradle-${gradleVersion}-all.zip"
}

apply plugin: BundleBuildIDEAPlugin

installIdea.dependsOn buildPlugin
//installIdea.dependsOn checkstyleMain

patchPluginXml {
    sinceBuild = patchPluginXmlSinceBuild
}

spotbugsMain {
    reports {
        html {
            enabled = true
            destination = file("$buildDir/reports/spotbugs/main/spotbugs.html")
            stylesheet = 'fancy-hist.xsl'
        }
    }
    ignoreFailures = true
    showStackTraces = true
    showProgress = true
    effort = 'max'
    reportLevel = 'high'
    maxHeapSize = '1g'
    extraArgs = [ '-nested:false' ]
    jvmArgs = [ '-Duser.language=en' ]
    includeFilter = file("$rootProject.projectDir/../../tools/spotbugs-security-include.xml")
    excludeFilter = file("$rootProject.projectDir/../../tools/spotbugs-security-exclude.xml")
}<|MERGE_RESOLUTION|>--- conflicted
+++ resolved
@@ -63,13 +63,8 @@
     pluginName = 'azure-toolkit-for-intellij'
     version = intellij_version
     updateSinceUntilBuild = Boolean.valueOf(updateVersionRange)
-<<<<<<< HEAD
     plugins = ['java', 'maven', 'maven-model', 'gradle', dep_plugins, "properties", 'markdown', 'terminal']
 	downloadSources = Boolean.valueOf(sources)
-=======
-    plugins = ['java', 'maven', 'gradle', dep_plugins, "properties", 'markdown', 'terminal']
-	downloadSources = Boolean.valueOf(true)
->>>>>>> f6f6c047
 }
 
 sourceSets {
