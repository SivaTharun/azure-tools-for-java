/*
 * Copyright (c) Microsoft Corporation
 *
 * All rights reserved.
 *
 * MIT License
 *
 * Permission is hereby granted, free of charge, to any person obtaining a copy of this software and associated
 * documentation files (the "Software"), to deal in the Software without restriction, including without limitation
 * the rights to use, copy, modify, merge, publish, distribute, sublicense, and/or sell copies of the Software, and
 * to permit persons to whom the Software is furnished to do so, subject to the following conditions:
 *
 * The above copyright notice and this permission notice shall be included in all copies or substantial portions of
 * the Software.
 *
 * THE SOFTWARE IS PROVIDED *AS IS*, WITHOUT WARRANTY OF ANY KIND, EXPRESS OR IMPLIED, INCLUDING BUT NOT LIMITED TO
 * THE WARRANTIES OF MERCHANTABILITY, FITNESS FOR A PARTICULAR PURPOSE AND NONINFRINGEMENT. IN NO EVENT SHALL THE
 * AUTHORS OR COPYRIGHT HOLDERS BE LIABLE FOR ANY CLAIM, DAMAGES OR OTHER LIABILITY, WHETHER IN AN ACTION OF CONTRACT,
 * TORT OR OTHERWISE, ARISING FROM, OUT OF OR IN CONNECTION WITH THE SOFTWARE OR THE USE OR OTHER DEALINGS IN THE
 * SOFTWARE.
 */

package com.microsoft.azuretools.core.mvp.model.webapp;

import com.microsoft.azure.management.appservice.CsmPublishingProfileOptions;
import com.microsoft.azure.management.appservice.PublishingProfileFormat;
import com.microsoft.azure.management.appservice.WebAppBase;
<<<<<<< HEAD
=======
import com.microsoft.azure.toolkit.lib.common.operation.AzureOperation;
>>>>>>> 0595124c
import lombok.extern.java.Log;
import org.apache.commons.io.IOUtils;

import java.io.*;
import java.nio.file.Paths;

@Log
public class AppServiceUtils {
<<<<<<< HEAD
=======
    @AzureOperation(
        value = "get publishing profile of function app[%s] with secret",
        params = {"$webAppBase.name()"},
        type = AzureOperation.Type.TASK
    )
>>>>>>> 0595124c
    public static boolean getPublishingProfileXmlWithSecrets(WebAppBase webAppBase, String filePath) {
        final File file = new File(Paths.get(filePath, String.format("%s_%s.PublishSettings",
                                                                     webAppBase.name(), System.currentTimeMillis()))
                                        .toString());
        try {
            file.createNewFile();
        } catch (final IOException e) {
            log.warning("failed to create publishing profile xml file");
            return false;
        }
        try (final InputStream inputStream = webAppBase.manager().inner().webApps()
                                                       .listPublishingProfileXmlWithSecrets(webAppBase.resourceGroupName(),
                                                                                      webAppBase.name(),
                                                                                      new CsmPublishingProfileOptions().withFormat(
                                                                                          PublishingProfileFormat.FTP));
             final OutputStream outputStream = new FileOutputStream(file)
        ) {
            IOUtils.copy(inputStream, outputStream);
            return true;
        } catch (final IOException e) {
            e.printStackTrace();
            return false;
        }
    }
}<|MERGE_RESOLUTION|>--- conflicted
+++ resolved
@@ -25,10 +25,7 @@
 import com.microsoft.azure.management.appservice.CsmPublishingProfileOptions;
 import com.microsoft.azure.management.appservice.PublishingProfileFormat;
 import com.microsoft.azure.management.appservice.WebAppBase;
-<<<<<<< HEAD
-=======
 import com.microsoft.azure.toolkit.lib.common.operation.AzureOperation;
->>>>>>> 0595124c
 import lombok.extern.java.Log;
 import org.apache.commons.io.IOUtils;
 
@@ -37,14 +34,11 @@
 
 @Log
 public class AppServiceUtils {
-<<<<<<< HEAD
-=======
     @AzureOperation(
         value = "get publishing profile of function app[%s] with secret",
         params = {"$webAppBase.name()"},
         type = AzureOperation.Type.TASK
     )
->>>>>>> 0595124c
     public static boolean getPublishingProfileXmlWithSecrets(WebAppBase webAppBase, String filePath) {
         final File file = new File(Paths.get(filePath, String.format("%s_%s.PublishSettings",
                                                                      webAppBase.name(), System.currentTimeMillis()))
