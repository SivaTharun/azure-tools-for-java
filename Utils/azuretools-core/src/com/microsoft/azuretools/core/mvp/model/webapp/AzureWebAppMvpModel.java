/*
 * Copyright (c) Microsoft Corporation. All rights reserved.
 * Licensed under the MIT License. See License.txt in the project root for license information.
 */

package com.microsoft.azuretools.core.mvp.model.webapp;

import com.azure.core.management.exception.ManagementException;
import com.azure.resourcemanager.AzureResourceManager;
import com.azure.resourcemanager.resources.models.ResourceGroup;
import com.microsoft.azure.management.Azure;
import com.microsoft.azure.management.appservice.AppServicePlan;
import com.microsoft.azure.management.appservice.CsmPublishingProfileOptions;
import com.microsoft.azure.management.appservice.DeploymentSlot;
import com.microsoft.azure.management.appservice.LogLevel;
import com.microsoft.azure.management.appservice.OperatingSystem;
import com.microsoft.azure.management.appservice.PricingTier;
import com.microsoft.azure.management.appservice.PublishingProfileFormat;
import com.microsoft.azure.management.appservice.RuntimeStack;
import com.microsoft.azure.management.appservice.SkuName;
import com.microsoft.azure.management.appservice.WebApp;
import com.microsoft.azure.management.appservice.WebAppBase;
import com.microsoft.azure.management.appservice.WebAppDiagnosticLogs;
import com.microsoft.azure.management.appservice.WebContainer;
import com.microsoft.azure.management.appservice.implementation.GeoRegionInner;
import com.microsoft.azure.management.appservice.implementation.SiteInner;
import com.microsoft.azure.management.resources.Subscription;
import com.microsoft.azure.management.resources.fluentcore.arm.Region;
import com.microsoft.azure.management.resources.fluentcore.arm.ResourceUtils;
import com.microsoft.azure.toolkit.lib.appservice.AzureAppService;
import com.microsoft.azure.toolkit.lib.appservice.entity.AppServicePlanEntity;
import com.microsoft.azure.toolkit.lib.appservice.model.DeployType;
<<<<<<< HEAD
=======
import com.microsoft.azure.toolkit.lib.appservice.model.DiagnosticConfig;
>>>>>>> 6fbfdce5
import com.microsoft.azure.toolkit.lib.appservice.model.DockerConfiguration;
import com.microsoft.azure.toolkit.lib.appservice.model.Runtime;
import com.microsoft.azure.toolkit.lib.appservice.service.IAppService;
import com.microsoft.azure.toolkit.lib.appservice.service.IAppServicePlan;
import com.microsoft.azure.toolkit.lib.appservice.service.IWebApp;
import com.microsoft.azure.toolkit.lib.appservice.service.IWebAppDeploymentSlot;
import com.microsoft.azure.toolkit.lib.appservice.service.impl.WebAppDeploymentSlot;
import com.microsoft.azure.toolkit.lib.common.cache.CacheEvict;
import com.microsoft.azure.toolkit.lib.common.cache.Cacheable;
import com.microsoft.azure.toolkit.lib.common.cache.Preload;
import com.microsoft.azure.toolkit.lib.common.exception.AzureToolkitRuntimeException;
import com.microsoft.azure.toolkit.lib.common.operation.AzureOperation;
import com.microsoft.azuretools.authmanage.AuthMethodManager;
import com.microsoft.azuretools.azurecommons.helpers.NotNull;
import com.microsoft.azuretools.azurecommons.helpers.Nullable;
import com.microsoft.azuretools.core.mvp.model.AzureMvpModel;
import com.microsoft.azuretools.core.mvp.model.ResourceEx;
import com.microsoft.azuretools.sdkmanage.AzureManager;
import com.microsoft.azuretools.utils.IProgressIndicator;
import com.microsoft.azuretools.utils.WebAppUtils;
import lombok.extern.java.Log;
import org.apache.commons.io.FilenameUtils;
import org.apache.commons.io.IOUtils;
import org.apache.commons.lang3.StringUtils;

import java.io.File;
import java.io.FileOutputStream;
import java.io.IOException;
import java.io.InputStream;
import java.io.OutputStream;
import java.nio.file.Path;
import java.nio.file.Paths;
import java.util.ArrayList;
import java.util.Arrays;
import java.util.Collections;
import java.util.List;
import java.util.Map;
import java.util.Objects;
import java.util.Set;
import java.util.function.Predicate;
import java.util.logging.Level;
import java.util.logging.Logger;
import java.util.stream.Collectors;

@Deprecated
@Log
public class AzureWebAppMvpModel {

    private static final Logger logger = Logger.getLogger(AzureWebAppMvpModel.class.getName());

    public static final String DO_NOT_CLONE_SLOT_CONFIGURATION = "Don't clone configuration from an existing slot";

    private static final List<WebAppUtils.WebContainerMod> JAVA_8_JAR_CONTAINERS =
        Collections.singletonList(WebAppUtils.WebContainerMod.Java_SE_8);
    private static final List<WebAppUtils.WebContainerMod> JAVA_11_JAR_CONTAINERS = Collections.singletonList(
        WebAppUtils.WebContainerMod.Java_SE_11);
    private static final String STOP_WEB_APP = "Stopping web app...";
    private static final String STOP_DEPLOYMENT_SLOT = "Stopping deployment slot...";
    private static final String DEPLOY_SUCCESS_WEB_APP = "Deploy succeed, restarting web app...";
    private static final String DEPLOY_SUCCESS_DEPLOYMENT_SLOT = "Deploy succeed, restarting deployment slot...";

    private AzureWebAppMvpModel() {
    }
    public static final String CACHE_SUBSCRIPTION_WEBAPPS = "subscription-webapps";

    public static AzureWebAppMvpModel getInstance() {
        return SingletonHolder.INSTANCE;
    }

    /**
     * get the web app by ID
     */
    @NotNull
    @AzureOperation(
        name = "webapp.get",
        params = {"nameFromResourceId(id)", "sid"},
        type = AzureOperation.Type.SERVICE
    )
    public WebApp getWebAppById(String sid, String id) throws AzureToolkitRuntimeException {
        final WebApp webapp = this.getNullableWebAppById(sid, id);
        if (Objects.isNull(webapp)) {
            final String error = String.format("cannot find WebApp[%s] in subscription[%s]", ResourceUtils.nameFromResourceId(id), sid);
            final String action = String.format("confirm if the WebApp[id=%s] still exists", ResourceUtils.nameFromResourceId(id));
            throw new AzureToolkitRuntimeException(error, action);
        }
        return webapp;
    }

    /**
     * get the web app by ID.
     */
    @Nullable
    public WebApp getNullableWebAppById(String sid, String id) {
        final Azure azure = AuthMethodManager.getInstance().getAzureClient(sid);
        return azure.webApps().getById(id);
    }

    @AzureOperation(
        name = "webapp.get",
        params = {"appName", "sid"},
        type = AzureOperation.Type.SERVICE
    )
    public WebApp getWebAppByName(String sid, String resourceGroup, String appName) {
        final Azure azure = AuthMethodManager.getInstance().getAzureClient(sid);
        return azure.webApps().getByResourceGroup(resourceGroup, appName);
    }

    /**
     * API to create new Web App by setting model.
     */
    @AzureOperation(
        name = "webapp.create_detail",
        params = {"model.getWebAppName()"},
        type = AzureOperation.Type.SERVICE
    )
    public WebApp createWebApp(@NotNull WebAppSettingModel model) {
        switch (model.getOS()) {
            case WINDOWS:
                return createWebAppOnWindows(model);
            case LINUX:
                return createWebAppOnLinux(model);
            default:
                throw new IllegalArgumentException("Invalid operating system setting: " + model.getOS());
        }
    }

    /**
     * API to create a new Deployment Slot by setting model.
     */
    @AzureOperation(
        name = "webapp|deployment.create",
        params = {"model.getNewSlotName()", "model.getWebAppName()"},
        type = AzureOperation.Type.SERVICE
    )
    public DeploymentSlot createDeploymentSlot(@NotNull WebAppSettingModel model) {
        final WebApp app = getWebAppById(model.getSubscriptionId(), model.getWebAppId());
        final String name = model.getNewSlotName();
        final String configurationSource = model.getNewSlotConfigurationSource();
        final DeploymentSlot.DefinitionStages.Blank definedSlot = app.deploymentSlots().define(name);

        if (configurationSource.equals(app.name())) {
            return definedSlot.withConfigurationFromParent().create();
        }

        final DeploymentSlot configurationSourceSlot = app.deploymentSlots()
                                                          .list()
                                                          .stream()
                                                          .filter(s -> configurationSource.equals(s.name()))
                                                          .findAny()
                                                          .orElse(null);

        if (configurationSourceSlot != null) {
            return definedSlot.withConfigurationFromDeploymentSlot(configurationSourceSlot).create();
        } else {
            return definedSlot.withBrandNewConfiguration().create();
        }
    }

    /**
     * API to create Web App on Windows .
     *
     * @param model parameters
     * @return instance of created WebApp
     */
    public WebApp createWebAppOnWindows(@NotNull WebAppSettingModel model) {
        final Azure azure = AuthMethodManager.getInstance().getAzureClient(model.getSubscriptionId());

        WebApp.DefinitionStages.WithCreate withCreate;
        if (model.isCreatingAppServicePlan()) {
            withCreate = withCreateNewWindowsServicePlan(azure, model);
        } else {
            withCreate = withExistingWindowsServicePlan(azure, model);
        }
        withCreate = applyDiagnosticConfig(withCreate, model);
        return withCreate
            .withJavaVersion(model.getJdkVersion())
            .withWebContainer(WebContainer.fromString(model.getWebContainer()))
            .create();
    }

    /**
     * API to create Web App on Linux.
     */
    public WebApp createWebAppOnLinux(@NotNull WebAppSettingModel model) {
        final Azure azure = AuthMethodManager.getInstance().getAzureClient(model.getSubscriptionId());

        final WebApp.DefinitionStages.WithDockerContainerImage withDockerContainerImage;
        if (model.isCreatingAppServicePlan()) {
            withDockerContainerImage = withCreateNewLinuxServicePlan(azure, model);
        } else {
            withDockerContainerImage = withExistingLinuxServicePlan(azure, model);
        }
        final WebApp.DefinitionStages.WithCreate withCreate =
            withDockerContainerImage.withBuiltInImage(model.getLinuxRuntime());
        return applyDiagnosticConfig(withCreate, model).create();
    }

    private WebApp.DefinitionStages.WithCreate applyDiagnosticConfig(WebApp.DefinitionStages.WithCreate withCreate,
                                                                     WebAppSettingModel settingModel) {
        final WebAppDiagnosticLogs.DefinitionStages.Blank diagnosticLogs = withCreate.defineDiagnosticLogsConfiguration();
        WebAppDiagnosticLogs.DefinitionStages.WithAttach withAttach = null;
        if (settingModel.isEnableApplicationLog()) {
            withAttach = diagnosticLogs.withApplicationLogging()
                                       .withLogLevel(LogLevel.fromString(settingModel.getApplicationLogLevel()))
                                       .withApplicationLogsStoredOnFileSystem();
        }
        if (settingModel.isEnableWebServerLogging()) {
            withAttach = diagnosticLogs.withWebServerLogging()
                                       .withWebServerLogsStoredOnFileSystem()
                                       .withWebServerFileSystemQuotaInMB(settingModel.getWebServerLogQuota())
                                       .withLogRetentionDays(settingModel.getWebServerRetentionPeriod())
                                       .withDetailedErrorMessages(settingModel.isEnableDetailedErrorMessage())
                                       .withFailedRequestTracing(settingModel.isEnableFailedRequestTracing());
        }
        return withAttach == null ? withCreate : (WebApp.DefinitionStages.WithCreate) withAttach.attach();
    }

    private AppServicePlan.DefinitionStages.WithCreate prepareWithCreate(@NotNull Azure azure, @NotNull WebAppSettingModel model) {
        final String[] tierSize = model.getPricing().split("_");
        if (tierSize.length != 2) {
            throw new IllegalArgumentException("invalid price tier");
        }
        final PricingTier pricingTier = new PricingTier(tierSize[0], tierSize[1]);

        final AppServicePlan.DefinitionStages.WithGroup withGroup = azure
            .appServices()
            .appServicePlans()
            .define(model.getAppServicePlanName())
            .withRegion(model.getRegion());

        final AppServicePlan.DefinitionStages.WithPricingTier withPricingTier;
        final String resourceGroup = model.getResourceGroup();
        if (model.isCreatingResGrp()) {
            withPricingTier = withGroup.withNewResourceGroup(resourceGroup);
        } else {
            withPricingTier = withGroup.withExistingResourceGroup(resourceGroup);
        }

        return withPricingTier.withPricingTier(pricingTier).withOperatingSystem(model.getOS());
    }

    private WebApp.DefinitionStages.WithNewAppServicePlan prepareServicePlan(
        @NotNull Azure azure, @NotNull WebAppSettingModel model) {

        final WebApp.DefinitionStages.NewAppServicePlanWithGroup appWithGroup = azure
            .webApps()
            .define(model.getWebAppName())
            .withRegion(model.getRegion());

        final String resourceGroup = model.getResourceGroup();
        if (model.isCreatingResGrp()) {
            return appWithGroup.withNewResourceGroup(resourceGroup);
        }
        return appWithGroup.withExistingResourceGroup(resourceGroup);
    }

    private WebApp.DefinitionStages.WithCreate withCreateNewWindowsServicePlan(
        @NotNull Azure azure, @NotNull WebAppSettingModel model) {
        final AppServicePlan.DefinitionStages.WithCreate withCreate = prepareWithCreate(azure, model);
        final WebApp.DefinitionStages.WithNewAppServicePlan withNewAppServicePlan = prepareServicePlan(azure, model);
        return withNewAppServicePlan.withNewWindowsPlan(withCreate);
    }

    private WebApp.DefinitionStages.WithDockerContainerImage withCreateNewLinuxServicePlan(
        @NotNull Azure azure, @NotNull WebAppSettingModel model) {
        final AppServicePlan.DefinitionStages.WithCreate withCreate = prepareWithCreate(azure, model);
        final WebApp.DefinitionStages.WithNewAppServicePlan withNewAppServicePlan = prepareServicePlan(azure, model);
        return withNewAppServicePlan.withNewLinuxPlan(withCreate);
    }

    private WebApp.DefinitionStages.WithCreate withExistingWindowsServicePlan(
        @NotNull Azure azure, @NotNull WebAppSettingModel model) {
        final AppServicePlan servicePlan = azure.appServices().appServicePlans().getById(model.getAppServicePlanId());
        final WebApp.DefinitionStages.ExistingWindowsPlanWithGroup withGroup = azure
            .webApps()
            .define(model.getWebAppName())
            .withExistingWindowsPlan(servicePlan);

        if (model.isCreatingResGrp()) {
            return withGroup.withNewResourceGroup(model.getResourceGroup());
        }
        return withGroup.withExistingResourceGroup(model.getResourceGroup());
    }

    private WebApp.DefinitionStages.WithDockerContainerImage withExistingLinuxServicePlan(
        @NotNull Azure azure, @NotNull WebAppSettingModel model) {

        final AppServicePlan servicePlan = azure.appServices().appServicePlans().getById(model.getAppServicePlanId());
        final WebApp.DefinitionStages.ExistingLinuxPlanWithGroup withGroup = azure
            .webApps()
            .define(model.getWebAppName())
            .withExistingLinuxPlan(servicePlan);

        if (model.isCreatingResGrp()) {
            return withGroup.withNewResourceGroup(model.getResourceGroup());
        }
        return withGroup.withExistingResourceGroup(model.getResourceGroup());
    }

    @CacheEvict(cacheName = CACHE_SUBSCRIPTION_WEBAPPS, key = "$sid")
    public void deleteWebApp(String sid, String appId) {
        com.microsoft.azure.toolkit.lib.Azure.az(AzureAppService.class).subscription(sid).webapp(appId).delete();
    }

    /**
     * API to create Web App on Docker.
     *
     * @param model parameters
     * @return instance of created WebApp
     * @throws IOException IOExceptions
     */
    @AzureOperation(
            name = "docker.create_from_private_image",
            params = {
                "model.getWebAppName()",
                "model.getSubscriptionId()",
                "model.getPrivateRegistryImageSetting().getImageNameWithTag()"
            },
            type = AzureOperation.Type.SERVICE
    )
    public WebApp createWebAppWithPrivateRegistryImage(@NotNull WebAppOnLinuxDeployModel model) {
        final PrivateRegistryImageSetting pr = model.getPrivateRegistryImageSetting();
        final WebApp app;
        final Azure azure = AuthMethodManager.getInstance().getAzureClient(model.getSubscriptionId());
        final PricingTier pricingTier = new PricingTier(model.getPricingSkuTier(), model.getPricingSkuSize());

        final WebApp.DefinitionStages.Blank webAppDefinition = azure.webApps().define(model.getWebAppName());
        if (model.isCreatingNewAppServicePlan()) {
            // new asp
            final AppServicePlan.DefinitionStages.WithCreate asp;
            if (model.isCreatingNewResourceGroup()) {
                // new rg
                asp = azure.appServices().appServicePlans()
                        .define(model.getAppServicePlanName())
                        .withRegion(Region.findByLabelOrName(model.getLocationName()))
                        .withNewResourceGroup(model.getResourceGroupName())
                        .withPricingTier(pricingTier)
                        .withOperatingSystem(OperatingSystem.LINUX);
                app = webAppDefinition
                        .withRegion(Region.findByLabelOrName(model.getLocationName()))
                        .withNewResourceGroup(model.getResourceGroupName())
                        .withNewLinuxPlan(asp)
                        .withPrivateRegistryImage(pr.getImageTagWithServerUrl(), pr.getServerUrl())
                        .withCredentials(pr.getUsername(), pr.getPassword())
                        .withStartUpCommand(pr.getStartupFile()).create();
            } else {
                // old rg
                asp = azure.appServices().appServicePlans()
                        .define(model.getAppServicePlanName())
                        .withRegion(Region.findByLabelOrName(model.getLocationName()))
                        .withExistingResourceGroup(model.getResourceGroupName())
                        .withPricingTier(pricingTier)
                        .withOperatingSystem(OperatingSystem.LINUX);
                app = webAppDefinition
                        .withRegion(Region.findByLabelOrName(model.getLocationName()))
                        .withExistingResourceGroup(model.getResourceGroupName())
                        .withNewLinuxPlan(asp)
                        .withPrivateRegistryImage(pr.getImageTagWithServerUrl(), pr.getServerUrl())
                        .withCredentials(pr.getUsername(), pr.getPassword())
                        .withStartUpCommand(pr.getStartupFile()).create();
            }
        } else {
            // old asp
            final AppServicePlan asp = azure.appServices().appServicePlans().getById(model.getAppServicePlanId());
            if (model.isCreatingNewResourceGroup()) {
                // new rg
                app = webAppDefinition
                        .withExistingLinuxPlan(asp)
                        .withNewResourceGroup(model.getResourceGroupName())
                        .withPrivateRegistryImage(pr.getImageTagWithServerUrl(), pr.getServerUrl())
                        .withCredentials(pr.getUsername(), pr.getPassword())
                        .withStartUpCommand(pr.getStartupFile()).create();
            } else {
                // old rg
                app = webAppDefinition
                        .withExistingLinuxPlan(asp)
                        .withExistingResourceGroup(model.getResourceGroupName())
                        .withPrivateRegistryImage(pr.getImageTagWithServerUrl(), pr.getServerUrl())
                        .withCredentials(pr.getUsername(), pr.getPassword())
                        .withStartUpCommand(pr.getStartupFile()).create();
            }
        }
        return app;
        // TODO: update cache
    }

    /**
     * API to create Web App on Docker.
     *
     * @param model parameters
     * @return instance of created WebApp
     */
    @AzureOperation(
            name = "docker.create_from_private_image",
            params = {
                "model.getWebAppName()",
                "model.getSubscriptionId()",
                "model.getPrivateRegistryImageSetting().getImageNameWithTag()"
            },
            type = AzureOperation.Type.SERVICE
    )
    public IWebApp createAzureWebAppWithPrivateRegistryImage(@NotNull WebAppOnLinuxDeployModel model) {
        final ResourceGroup resourceGroup = getOrCreateResourceGroup(model.getSubscriptionId(), model.getResourceGroupName(), model.getLocationName());
        final AppServicePlanEntity servicePlanEntity = AppServicePlanEntity.builder()
                .subscriptionId(model.getSubscriptionId())
                .name(model.getAppServicePlanName())
                .resourceGroup(model.getResourceGroupName())
                .region(model.getLocationName())
                .operatingSystem(com.microsoft.azure.toolkit.lib.appservice.model.OperatingSystem.DOCKER)
                .pricingTier(com.microsoft.azure.toolkit.lib.appservice.model.PricingTier.fromString(model.getPricingSkuSize())).build();
        final IAppServicePlan appServicePlan = getOrCreateAppServicePlan(servicePlanEntity);
        final PrivateRegistryImageSetting pr = model.getPrivateRegistryImageSetting();
        // todo: support start up file in docker configuration
        final DockerConfiguration dockerConfiguration = DockerConfiguration.builder()
                .image(pr.getImageTagWithServerUrl())
                .registryUrl(pr.getServerUrl())
                .userName(pr.getUsername())
<<<<<<< HEAD
                .password(pr.getPassword()).build();
=======
                .password(pr.getPassword())
                .startUpCommand(pr.getStartupFile()).build();
>>>>>>> 6fbfdce5
        return getAzureAppServiceClient(model.getSubscriptionId()).webapp(model.getResourceGroupName(), model.getWebAppName()).create()
                .withName(model.getWebAppName())
                .withResourceGroup(resourceGroup.name())
                .withPlan(appServicePlan.id())
                .withRuntime(Runtime.DOCKER)
                .withDockerConfiguration(dockerConfiguration)
                .commit();
    }

    /**
     * Update container settings for existing Web App on Linux.
     *
     * @param sid          Subscription id
     * @param webAppId     id of Web App on Linux instance
     * @param imageSetting new container settings
     * @return instance of the updated Web App on Linux
     */
    @AzureOperation(
            name = "docker|image.update",
            params = {"nameFromResourceId(webAppId)", "imageSetting.getImageNameWithTag()"},
            type = AzureOperation.Type.SERVICE
    )
    public WebApp updateWebAppOnDocker(String sid, String webAppId, ImageSetting imageSetting) {
        final WebApp app = getWebAppById(sid, webAppId);
        clearTags(app);
        if (imageSetting instanceof PrivateRegistryImageSetting) {
            final PrivateRegistryImageSetting pr = (PrivateRegistryImageSetting) imageSetting;
            app.update().withPrivateRegistryImage(pr.getImageTagWithServerUrl(), pr.getServerUrl())
                    .withCredentials(pr.getUsername(), pr.getPassword())
                    .withStartUpCommand(pr.getStartupFile()).apply();
        } else {
            // TODO: other types of ImageSetting, e.g. Docker Hub
        }
        // status-free restart.
        stopWebApp(sid, webAppId);
        startWebApp(sid, webAppId);
        return app;
    }

    /**
     * Update container settings for existing Web App on Linux.
     *
     * @param webAppId     id of Web App on Linux instance
     * @param imageSetting new container settings
     * @return instance of the updated Web App on Linux
     */
    @AzureOperation(
        name = "docker|image.update",
        params = {"nameFromResourceId(webAppId)", "imageSetting.getImageNameWithTag()"},
        type = AzureOperation.Type.SERVICE
    )
    public IWebApp updateWebAppOnDocker(String webAppId, ImageSetting imageSetting) {
        final IWebApp app = com.microsoft.azure.toolkit.lib.Azure.az(AzureAppService.class).webapp(webAppId);
        // clearTags(app);
        if (imageSetting instanceof PrivateRegistryImageSetting) {
            final PrivateRegistryImageSetting pr = (PrivateRegistryImageSetting) imageSetting;
            final DockerConfiguration dockerConfiguration = DockerConfiguration.builder()
                    .image(pr.getImageTagWithServerUrl())
                    .registryUrl(pr.getServerUrl())
                    .userName(pr.getUsername())
<<<<<<< HEAD
                    .password(pr.getPassword()).build();
=======
                    .password(pr.getPassword())
                    .startUpCommand(pr.getStartupFile()).build();
>>>>>>> 6fbfdce5
            app.update().withDockerConfiguration(dockerConfiguration).commit();
        }
        // status-free restart.
        app.restart();
        return app;
    }

    /**
     * Update app settings of webapp.
     *
     * @param sid      subscription id
     * @param webAppId webapp id
     * @param toUpdate entries to add/modify
     * @param toRemove entries to remove
     */
    @AzureOperation(
        name = "webapp.update_settings",
        params = {"nameFromResourceId(webAppId)"},
        type = AzureOperation.Type.SERVICE
    )
    public void updateWebAppSettings(String sid, String webAppId, Map<String, String> toUpdate, Set<String> toRemove) {
        final WebApp app = getWebAppById(sid, webAppId);
        clearTags(app);
        com.microsoft.azure.management.appservice.WebAppBase.Update<WebApp> update = app.update()
                                                                                        .withAppSettings(toUpdate);
        for (final String key : toRemove) {
            update = update.withoutAppSetting(key);
        }
        update.apply();
    }

    /**
     * Update app settings of deployment slot.
     */
    @AzureOperation(
        name = "webapp|deployment.update_settings",
        params = {"slotName", "nameFromResourceId(webAppId)"},
        type = AzureOperation.Type.SERVICE
    )
    public void updateDeploymentSlotAppSettings(final String subsciptionId, final String webAppId,
                                                final String slotName, final Map<String, String> toUpdate,
                                                final Set<String> toRemove) {
        final DeploymentSlot slot = getWebAppById(subsciptionId, webAppId).deploymentSlots().getByName(slotName);
        clearTags(slot);
        com.microsoft.azure.management.appservice.WebAppBase.Update<DeploymentSlot> update = slot.update().withAppSettings(toUpdate);
        for (final String key : toRemove) {
            update = update.withoutAppSetting(key);
        }
        update.apply();
    }

    public void deleteWebAppOnLinux(String sid, String appid) {
        deleteWebApp(sid, appid);
    }

    public void restartWebApp(String sid, String appid) {
        AuthMethodManager.getInstance().getAzureClient(sid).webApps().getById(appid).restart();
    }

    public void startWebApp(String sid, String appid) {
        AuthMethodManager.getInstance().getAzureClient(sid).webApps().getById(appid).start();
    }

    public void stopWebApp(String sid, String appid) {
        AuthMethodManager.getInstance().getAzureClient(sid).webApps().getById(appid).stop();
    }

    @AzureOperation(
        name = "webapp|deployment.start",
        params = {"slotName", "nameFromResourceId(appId)"},
        type = AzureOperation.Type.SERVICE
    )
    public void startDeploymentSlot(final String subscriptionId, final String appId,
                                    final String slotName) {
        final WebApp app = AuthMethodManager.getInstance().getAzureClient(subscriptionId).webApps().getById(appId);
        app.deploymentSlots().getByName(slotName).start();
    }

    @AzureOperation(
        name = "webapp|deployment.stop",
        params = {"slotName", "nameFromResourceId(appId)"},
        type = AzureOperation.Type.SERVICE
    )
    public void stopDeploymentSlot(final String subscriptionId, final String appId,
                                   final String slotName) {
        final WebApp app = AuthMethodManager.getInstance().getAzureClient(subscriptionId).webApps().getById(appId);
        app.deploymentSlots().getByName(slotName).stop();
    }

    @AzureOperation(
        name = "webapp|deployment.restart",
        params = {"slotName", "nameFromResourceId(appId)"},
        type = AzureOperation.Type.SERVICE
    )
    public void restartDeploymentSlot(final String subscriptionId, final String appId,
                                      final String slotName) {
        final WebApp app = AuthMethodManager.getInstance().getAzureClient(subscriptionId).webApps().getById(appId);
        app.deploymentSlots().getByName(slotName).restart();
    }

    @AzureOperation(
        name = "webapp|deployment.swap",
        params = {"slotName", "nameFromResourceId(appId)"},
        type = AzureOperation.Type.SERVICE
    )
    public void swapSlotWithProduction(final String subscriptionId, final String appId,
                                       final String slotName) {
        final WebApp app = AuthMethodManager.getInstance().getAzureClient(subscriptionId).webApps().getById(appId);
        final DeploymentSlot slot = app.deploymentSlots().getByName(slotName);
        slot.swap("production");
    }

    @AzureOperation(name = "webapp|deployment.delete", params = {"slotName", "nameFromResourceId(appId)"}, type = AzureOperation.Type.SERVICE)
    public void deleteDeploymentSlotNode(final String subscriptionId, final String appId,
                                         final String slotName) {
        final WebApp app = AuthMethodManager.getInstance().getAzureClient(subscriptionId).webApps().getById(appId);
        app.deploymentSlots().deleteByName(slotName);
    }

    /**
     * Get all the deployment slots of a web app by the subscription id and web app id.
     */
    @AzureOperation(name = "webapp|deployment.list", params = {"nameFromResourceId(appId)"}, type = AzureOperation.Type.SERVICE)
    public @Nullable List<DeploymentSlot> getDeploymentSlots(final String subscriptionId, final String appId) {
        final AzureManager azureManager = AuthMethodManager.getInstance().getAzureManager();
        if (azureManager == null) {
            return null;
        }
        final WebApp webApp = AuthMethodManager.getInstance().getAzureClient(subscriptionId).webApps().getById(appId);
        if (webApp == null) {
            return null;
        }
        return new ArrayList<>(webApp.deploymentSlots().list());
    }

    /**
     * List app service plan by subscription id and resource group name.
     */
    @AzureOperation(
        name = "appservice|plan.list.subscription|rg",
        params = {"group", "sid"},
        type = AzureOperation.Type.SERVICE
    )
    public List<AppServicePlan> listAppServicePlanBySubscriptionIdAndResourceGroupName(String sid, String group) {
        final Azure azure = AuthMethodManager.getInstance().getAzureClient(sid);
        return new ArrayList<>(azure.appServices().appServicePlans().listByResourceGroup(group));
    }

    /**
     * List app service plan by subscription id.
     */
    @AzureOperation(
        name = "appservice|plan.list.subscription",
        params = {"sid"},
        type = AzureOperation.Type.SERVICE
    )
    public List<AppServicePlan> listAppServicePlanBySubscriptionId(String sid) {
        return AuthMethodManager.getInstance().getAzureClient(sid).appServices().appServicePlans().list(true);
    }

    /**
     * List Web Apps by Subscription ID.
     */
    @Deprecated
    public List<ResourceEx<WebApp>> listWebAppsOnWindowsBySubscriptionId(final String sid, final boolean force) {
        return this.listWebAppsOnWindows(sid, force);
    }

    /**
     * List all the Web Apps on Windows in selected subscriptions.
     */
    @AzureOperation(
        name = "webapp.list.windows|subscription|selected",
        type = AzureOperation.Type.SERVICE
    )
    public List<ResourceEx<WebApp>> listAllWebAppsOnWindows(final boolean force) {
        final List<ResourceEx<WebApp>> webApps = new ArrayList<>();
        for (final Subscription sub : AzureMvpModel.getInstance().getSelectedSubscriptions()) {
            final String sid = sub.subscriptionId();
            webApps.addAll(listWebAppsOnWindows(sid, force));
        }
        return webApps;
    }

    /**
     * List Web App on Linux by Subscription ID.
     *
     * @param sid   subscription Id
     * @param force flag indicating whether force to fetch most updated data from server
     * @return list of Web App on Linux
     */
    @Deprecated
    public List<ResourceEx<WebApp>> listWebAppsOnLinuxBySubscriptionId(final String sid, final boolean force) {
        return this.listWebAppsOnLinux(sid, force);
    }

    /**
     * List all the Web Apps in selected subscriptions.
     *
     * @param force flag indicating whether force to fetch most updated data from server
     * @return list of Web App
     */
    @AzureOperation(
        name = "webapp.list.subscription|selected",
        type = AzureOperation.Type.SERVICE
    )
    public List<ResourceEx<WebApp>> listAllWebApps(final boolean... force) {
        return AzureMvpModel.getInstance().getSelectedSubscriptions().parallelStream()
            .flatMap((sd) -> listWebApps(sd.subscriptionId(), force).stream())
            .collect(Collectors.toList());
    }

    @NotNull
    @AzureOperation(
        name = "webapp.list.java|subscription|selected",
        type = AzureOperation.Type.SERVICE
    )
    @Preload
    public List<ResourceEx<WebApp>> listJavaWebApps(final boolean... force) {
        return this.listAllWebApps(force).parallelStream()
            .filter(app -> WebAppUtils.isJavaWebApp(app.getResource()))
            .collect(Collectors.toList());
    }

    /**
     * List web apps on linux by subscription id.
     */
    @AzureOperation(
        name = "webapp.list.linux|subscription",
        params = {"subscriptionId"},
        type = AzureOperation.Type.SERVICE
    )
    public List<ResourceEx<WebApp>> listWebAppsOnLinux(@NotNull final String subscriptionId, final boolean force) {
        return listWebApps(subscriptionId, force)
            .stream()
            .filter(resourceEx -> OperatingSystem.LINUX == resourceEx.getResource().operatingSystem())
            .collect(Collectors.toList());
    }

    /**
     * List web apps on windows by subscription id.
     */
    @AzureOperation(
        name = "webapp.list.windows|subscription",
        params = {"subscriptionId"},
        type = AzureOperation.Type.SERVICE
    )
    public List<ResourceEx<WebApp>> listWebAppsOnWindows(@NotNull final String subscriptionId, final boolean force) {
        return listWebApps(subscriptionId, force)
            .stream()
            .filter(resourceEx -> OperatingSystem.WINDOWS == (resourceEx.getResource().operatingSystem()))
            .collect(Collectors.toList());
    }

    /**
     * List all web apps by subscription id.
     */
    @NotNull
    @AzureOperation(
        name = "webapp.list.subscription",
        params = {"subscriptionId"},
        type = AzureOperation.Type.SERVICE
    )
    @Cacheable(cacheName = CACHE_SUBSCRIPTION_WEBAPPS, key = "$subscriptionId", condition = "!(force&&force[0])")
    public List<ResourceEx<WebApp>> listWebApps(final String subscriptionId, final boolean... force) {
        final Azure azure = AuthMethodManager.getInstance().getAzureClient(subscriptionId);
        final Predicate<SiteInner> filter = inner -> inner.kind() == null || !Arrays.asList(inner.kind().split(",")).contains("functionapp");
        return azure.appServices().webApps().inner().list().stream().parallel().filter(filter)
                  .map(inner -> new WebAppWrapper(subscriptionId, inner))
                  .map(app -> new ResourceEx<WebApp>(app, subscriptionId))
                  .collect(Collectors.toList());
    }

    /**
     * List available web containers for jar files.
     */
    public static List<WebAppUtils.WebContainerMod> listWebContainersForJarFile(JdkModel jdkModel) {
        if (jdkModel == null || jdkModel.getJavaVersion() == null) {
            return Collections.emptyList();
        }
        final String javaVersion = jdkModel.getJavaVersion().toString();
        if (javaVersion.startsWith("1.8")) {
            return JAVA_8_JAR_CONTAINERS;
        } else if (javaVersion.startsWith("11")) {
            return JAVA_11_JAR_CONTAINERS;
        }
        return Collections.emptyList();
    }

    /**
     * List available web containers for war files.
     */
    public static List<WebAppUtils.WebContainerMod> listWebContainersForWarFile() {
        return Arrays.asList(
            WebAppUtils.WebContainerMod.Newest_Jetty_91,
            WebAppUtils.WebContainerMod.Newest_Jetty_93,
            WebAppUtils.WebContainerMod.Newest_Tomcat_70,
            WebAppUtils.WebContainerMod.Newest_Tomcat_80,
            WebAppUtils.WebContainerMod.Newest_Tomcat_85,
            WebAppUtils.WebContainerMod.Newest_Tomcat_90
                            );
    }

    @AzureOperation(
        name = "webapp.list_containers",
        type = AzureOperation.Type.TASK
    )
    public List<WebAppUtils.WebContainerMod> listWebContainers() {
        final List<WebAppUtils.WebContainerMod> webContainers = new ArrayList<>();
        Collections.addAll(webContainers, WebAppUtils.WebContainerMod.values());
        return webContainers;
    }

    /**
     * List available Third Party JDKs.
     */
    @AzureOperation(
        name = "webapp.list_jdks",
        type = AzureOperation.Type.TASK
    )
    public List<JdkModel> listJdks() {
        final List<JdkModel> jdkModels = new ArrayList<>();
        Collections.addAll(jdkModels, JdkModel.values());
        return jdkModels;
    }

    /**
     * List all available Java linux RuntimeStacks.
     * todo: For those unchanged list, like jdk versions, web containers,
     * linux runtimes, do we really need to get the values from Mvp model every time?
     */
    @AzureOperation(
        name = "webapp.list_linux_runtime",
        type = AzureOperation.Type.TASK
    )
    public List<RuntimeStack> getLinuxRuntimes() {
        return WebAppUtils.getAllJavaLinuxRuntimeStacks();
    }

    /**
     * List all the Web Apps on Linux in selected subscriptions.
     *
     * @param force flag indicating whether force to fetch most updated data from server
     * @return list of Web App on Linux
     */
    @AzureOperation(
        name = "webapp.list.linux|subscription|selected",
        type = AzureOperation.Type.SERVICE
    )
    public List<ResourceEx<WebApp>> listAllWebAppsOnLinux(final boolean force) {
        final List<ResourceEx<WebApp>> webApps = new ArrayList<>();
        for (final Subscription sub : AzureMvpModel.getInstance().getSelectedSubscriptions()) {
            final String sid = sub.subscriptionId();
            webApps.addAll(listWebAppsOnLinux(sid, force));
        }
        return webApps;
    }

    /**
     * Download publish profile of web app.
     *
     * @param sid      subscription id
     * @param webAppId webapp id
     * @param filePath file path to save publish profile
     * @return status indicating whether it is successful or not
     */
    @AzureOperation(
        name = "webapp.get_publishing_profile",
        params = {"nameFromResourceId(webAppId)"},
        type = AzureOperation.Type.SERVICE
    )
    public boolean getPublishingProfileXmlWithSecrets(String sid, String webAppId, String filePath) {
        final WebApp app = getWebAppById(sid, webAppId);
        return AppServiceUtils.getPublishingProfileXmlWithSecrets(app, filePath);
    }

    /**
     * Download publish profile of deployment slot.
     */
    @AzureOperation(
        name = "webapp|deployment.get_publishing_profile",
        params = {"slotName", "nameFromResourceId(webAppId)"},
        type = AzureOperation.Type.SERVICE
    )
    public boolean getSlotPublishingProfileXmlWithSecrets(final String sid,
                                                          final String webAppId,
                                                          final String slotName,
                                                          final String filePath) {
        final WebApp app = getWebAppById(sid, webAppId);
        final DeploymentSlot slot = app.deploymentSlots().getByName(slotName);
        final String fileName = slotName + "_" + System.currentTimeMillis() + ".PublishSettings";
        final Path path = Paths.get(filePath, fileName);
        final File file = new File(path.toString());
        try {
            file.createNewFile();
        } catch (final IOException e) {
            log.warning("failed to create publishing profile xml file");
            return false;
        }
        try (final InputStream inputStream = slot.manager().inner().webApps()
                                                 .listPublishingProfileXmlWithSecretsSlot(slot.resourceGroupName(),
                                                                                          app.name(),
                                                                                          slotName,
                                                                                          new CsmPublishingProfileOptions()
                                                                                              .withFormat(
                                                                                                  PublishingProfileFormat.FTP));
             final OutputStream outputStream = new FileOutputStream(file)
        ) {
            IOUtils.copy(inputStream, outputStream);
            return true;
        } catch (final IOException e) {
            logger.log(Level.WARNING, e.getMessage(), e);
            return false;
        }
    }

    // Refers https://github.com/microsoft/vscode-azureappservice/blob/v0.16.5/src/explorer/SiteTreeItem.ts#L133
    public static boolean isHttpLogEnabled(WebAppBase webAppBase) {
        final WebAppDiagnosticLogs config = webAppBase.diagnosticLogsConfig();
        return config != null && config.inner() != null && config.inner().httpLogs() != null &&
            config.inner().httpLogs().fileSystem() != null && config.inner().httpLogs().fileSystem().enabled();
    }

    public static void enableHttpLog(WebAppBase.Update webApp) {
        webApp.withContainerLoggingEnabled().apply();
    }

    @AzureOperation(
        name = "common|region.list.subscription|tier",
        params = {"pricingTier", "subscriptionId"},
        type = AzureOperation.Type.SERVICE
    )
    public List<Region> getAvailableRegions(String subscriptionId, PricingTier pricingTier) {
        if (StringUtils.isEmpty(subscriptionId) || pricingTier == null || pricingTier.toSkuDescription() == null) {
            return Collections.emptyList();
        }
        final SkuName skuName = SkuName.fromString(pricingTier.toSkuDescription().tier());
        final List<GeoRegionInner> geoRegionInnerList = AuthMethodManager.getInstance()
                                                                         .getAzureClient(subscriptionId)
                                                                         .appServices()
                                                                         .inner()
                                                                         .listGeoRegions(skuName, false, false, false);
        return geoRegionInnerList.stream()
                                 .map(regionInner -> Region.fromName(regionInner.displayName()))
                                 .collect(Collectors.toList());
    }

    /**
     * List all the Web Apps in selected subscriptions.
     * todo: move to app service library
     */
    @AzureOperation(
            name = "webapp.list.subscription|selected",
            type = AzureOperation.Type.SERVICE
    )
    public List<IWebApp> listAzureWebApps(final boolean force) {
        return AzureMvpModel.getInstance().getSelectedSubscriptions().stream()
                .flatMap(sub -> listAzureWebAppsBySubscription(sub.subscriptionId(), force).stream())
                .collect(Collectors.toList());
    }

    @NotNull
    @AzureOperation(
            name = "webapp.list.subscription",
            params = {"subscriptionId"},
            type = AzureOperation.Type.SERVICE
    )
    @Cacheable(cacheName = "subscription-webapps-track2", key = "$subscriptionId", condition = "!(force&&force[0])")
    public List<IWebApp> listAzureWebAppsBySubscription(final String subscriptionId, final boolean... force) {
        return com.microsoft.azure.toolkit.lib.Azure.az(AzureAppService.class).subscription(subscriptionId).webapps();
    }

    /**
     * API to create new Web App by setting model.
     */
    @AzureOperation(
            name = "webapp.create_detail",
            params = {"model.getWebAppName()"},
            type = AzureOperation.Type.SERVICE
    )
    public IWebApp createWebAppFromSettingModel(@NotNull WebAppSettingModel model) {
        final ResourceGroup resourceGroup = getOrCreateResourceGroup(model.getSubscriptionId(), model.getResourceGroup(), model.getRegion());
        final String[] tierSize = model.getPricing().split("_");
        final AppServicePlanEntity servicePlanEntity = AppServicePlanEntity.builder()
                .subscriptionId(model.getSubscriptionId())
                .name(model.getAppServicePlanName())
                .resourceGroup(model.getResourceGroup())
                .region(model.getRegion())
                .operatingSystem(com.microsoft.azure.toolkit.lib.appservice.model.OperatingSystem.fromString(model.getOperatingSystem()))
                .pricingTier(com.microsoft.azure.toolkit.lib.appservice.model.PricingTier.fromString(tierSize[1])).build();
        final IAppServicePlan appServicePlan = getOrCreateAppServicePlan(servicePlanEntity);
<<<<<<< HEAD
        final IWebApp result = getAzureAppServiceClient(model.getSubscriptionId()).webapp(model.getResourceGroup(), model.getWebAppName()).create()
=======
        final DiagnosticConfig diagnosticConfig = DiagnosticConfig.builder()
                .enableApplicationLog(model.isEnableApplicationLog())
                .applicationLogLevel(com.microsoft.azure.toolkit.lib.appservice.model.LogLevel.fromString(model.getApplicationLogLevel()))
                .enableWebServerLogging(model.isEnableWebServerLogging())
                .webServerLogQuota(model.getWebServerLogQuota())
                .webServerRetentionPeriod(model.getWebServerRetentionPeriod())
                .enableDetailedErrorMessage(model.isEnableDetailedErrorMessage())
                .enableFailedRequestTracing(model.isEnableFailedRequestTracing()).build();
        return getAzureAppServiceClient(model.getSubscriptionId()).webapp(model.getResourceGroup(), model.getWebAppName()).create()
>>>>>>> 6fbfdce5
                .withName(model.getWebAppName())
                .withResourceGroup(resourceGroup.name())
                .withPlan(appServicePlan.id())
                .withRuntime(model.getRuntime())
<<<<<<< HEAD
                .commit();
        updateWebAppDiagnosticConfiguration(result, model);
        return result;
=======
                .withDiagnosticConfig(diagnosticConfig)
                .commit();
>>>>>>> 6fbfdce5
    }

    // todo: Move duplicated codes to azure common library
    private ResourceGroup getOrCreateResourceGroup(String subscriptionId, String resourceGroup, String region) {
        final AzureResourceManager az =
                com.microsoft.azure.toolkit.lib.Azure.az(AzureAppService.class).getAzureResourceManager(subscriptionId);
        try {
            return az.resourceGroups().getByName(resourceGroup);
        } catch (ManagementException e) {
            return az.resourceGroups().define(resourceGroup).withRegion(region).create();
        }
    }

    private IAppServicePlan getOrCreateAppServicePlan(AppServicePlanEntity servicePlanEntity) {
        final AzureAppService az = getAzureAppServiceClient(servicePlanEntity.getSubscriptionId());
        final IAppServicePlan appServicePlan = az.appServicePlan(servicePlanEntity);
        if (appServicePlan.exists()) {
            return appServicePlan;
        }
        return appServicePlan.create()
                // todo: remove duplicated parameters declared in service plan entity
                .withName(servicePlanEntity.getName())
                .withResourceGroup(servicePlanEntity.getResourceGroup())
                .withRegion(com.microsoft.azure.toolkit.lib.common.model.Region.fromName(servicePlanEntity.getRegion()))
                .withPricingTier(servicePlanEntity.getPricingTier())
                .withOperatingSystem(servicePlanEntity.getOperatingSystem())
                .commit();
    }

    /**
<<<<<<< HEAD
     * Update web app diagnostic settings with track2 SDK
     * todo: move to app service library
     */
    public void updateWebAppDiagnosticConfiguration(@NotNull IWebApp webApp, @NotNull WebAppSettingModel model) {
        final AzureResourceManager azureResourceManager =
                com.microsoft.azure.toolkit.lib.Azure.az(AzureAppService.class).getAzureResourceManager(model.getSubscriptionId());
        com.azure.resourcemanager.appservice.models.WebApp.Update update = azureResourceManager.webApps().getById(webApp.id()).update();
        if (model.isEnableApplicationLog()) {
            update = (com.azure.resourcemanager.appservice.models.WebApp.Update) update.updateDiagnosticLogsConfiguration()
                    .withApplicationLogging()
                    .withLogLevel(com.azure.resourcemanager.appservice.models.LogLevel.fromString(model.getApplicationLogLevel().toString()))
                    .withApplicationLogsStoredOnFileSystem().parent();
        }
        if (model.isEnableWebServerLogging()) {
            update = (com.azure.resourcemanager.appservice.models.WebApp.Update) update.updateDiagnosticLogsConfiguration().withWebServerLogging()
                    .withWebServerLogsStoredOnFileSystem()
                    .withWebServerFileSystemQuotaInMB(model.getWebServerLogQuota())
                    .withLogRetentionDays(model.getWebServerRetentionPeriod())
                    .withDetailedErrorMessages(model.isEnableDetailedErrorMessage())
                    .withFailedRequestTracing(model.isEnableFailedRequestTracing()).parent();
        }
        update.apply();
    }

    /**
=======
>>>>>>> 6fbfdce5
     * API to create a new Deployment Slot by setting model.
     */
    @AzureOperation(
            name = "webapp|deployment.create",
            params = {"model.getNewSlotName()", "model.getWebAppName()"},
            type = AzureOperation.Type.SERVICE
    )
    public IWebAppDeploymentSlot createDeploymentSlotFromSettingModel(@NotNull final IWebApp webApp, @NotNull final WebAppSettingModel model) {
        String configurationSource = model.getNewSlotConfigurationSource();
        if (StringUtils.equalsIgnoreCase(configurationSource, webApp.name())) {
            configurationSource = WebAppDeploymentSlot.WebAppDeploymentSlotCreator.CONFIGURATION_SOURCE_PARENT;
        }
        if (StringUtils.equalsIgnoreCase(configurationSource, DO_NOT_CLONE_SLOT_CONFIGURATION)) {
            configurationSource = WebAppDeploymentSlot.WebAppDeploymentSlotCreator.CONFIGURATION_SOURCE_NEW;
        }
        return webApp.deploymentSlot(model.getSlotName()).create()
                .withName(model.getNewSlotName())
                .withConfigurationSource(configurationSource).commit();
    }

    public AzureAppService getAzureAppServiceClient(String subscriptionId) {
        return com.microsoft.azure.toolkit.lib.Azure.az(AzureAppService.class).subscription(subscriptionId);
    }

    @AzureOperation(
            name = "webapp|artifact.upload",
            params = {"file.getName()", "deployTarget.name()"},
            type = AzureOperation.Type.SERVICE
    )
    public void deployArtifactsToWebApp(@NotNull final IAppService deployTarget, @NotNull final File file,
                                        boolean isDeployToRoot, @NotNull final IProgressIndicator progressIndicator) {
        if (!(deployTarget instanceof IWebApp || deployTarget instanceof IWebAppDeploymentSlot)) {
            final String error = "the deployment target is not a valid (deployment slot of) Web App";
            final String action = "select a valid Web App or deployment slot to deploy the artifact";
            throw new AzureToolkitRuntimeException(error, action);
        }
        // stop target app service
        String stopMessage = deployTarget instanceof IWebApp ? STOP_WEB_APP : STOP_DEPLOYMENT_SLOT;
        progressIndicator.setText(stopMessage);
        deployTarget.stop();

        final DeployType deployType = getDeployTypeByWebContainer(deployTarget.getRuntime().getWebContainer());
        // java se runtime will always deploy to root
        if (isDeployToRoot || deployTarget.getRuntime().getWebContainer() == com.microsoft.azure.toolkit.lib.appservice.model.WebContainer.JAVA_SE) {
            deployTarget.deploy(deployType, file);
        } else {
            final String webappPath = String.format("webapps/%s", FilenameUtils.getBaseName(file.getName()).replaceAll("#", StringUtils.EMPTY));
            deployTarget.deploy(deployType, file, webappPath);
        }

        String successMessage = deployTarget instanceof IWebApp ? DEPLOY_SUCCESS_WEB_APP : DEPLOY_SUCCESS_DEPLOYMENT_SLOT;
        progressIndicator.setText(successMessage);
        deployTarget.start();
    }

    private static DeployType getDeployTypeByWebContainer(com.microsoft.azure.toolkit.lib.appservice.model.WebContainer webContainer) {
        if (webContainer == com.microsoft.azure.toolkit.lib.appservice.model.WebContainer.JAVA_SE) {
            return DeployType.JAR;
        }
        if (webContainer == com.microsoft.azure.toolkit.lib.appservice.model.WebContainer.JBOSS_72) {
            return DeployType.EAR;
        }
        return DeployType.WAR;
    }

    /**
     * Update app settings of deployment slot.
     * todo: move to app service library
     */
    @AzureOperation(
            name = "webapp|deployment.update_settings",
            params = {"slot.entity().getName()", "slot.entity().getWebappName()"},
            type = AzureOperation.Type.SERVICE
    )
    public void updateDeploymentSlotAppSettings(final IWebAppDeploymentSlot slot, final Map<String, String> toUpdate) {
        final AzureResourceManager azureResourceManager =
                com.microsoft.azure.toolkit.lib.Azure.az(AzureAppService.class).getAzureResourceManager(slot.entity().getSubscriptionId());
        final com.azure.resourcemanager.appservice.models.DeploymentSlot slotClient =
                azureResourceManager.webApps().getById(slot.webApp().id()).deploymentSlots().getById(slot.id());
        slotClient.update().withAppSettings(toUpdate).apply();
    }

    /**
     * Work Around:
     * When a web app is created from Azure Portal, there are hidden tags associated with the app.
     * It will be messed up when calling "update" API.
     * An issue is logged at https://github.com/Azure/azure-libraries-for-java/issues/508 .
     * Remove all tags here to make it work.
     */
    private void clearTags(@NotNull final WebAppBase app) {
        app.inner().withTags(null);
    }

    private static final class SingletonHolder {
        private static final AzureWebAppMvpModel INSTANCE = new AzureWebAppMvpModel();
    }
}<|MERGE_RESOLUTION|>--- conflicted
+++ resolved
@@ -30,10 +30,7 @@
 import com.microsoft.azure.toolkit.lib.appservice.AzureAppService;
 import com.microsoft.azure.toolkit.lib.appservice.entity.AppServicePlanEntity;
 import com.microsoft.azure.toolkit.lib.appservice.model.DeployType;
-<<<<<<< HEAD
-=======
 import com.microsoft.azure.toolkit.lib.appservice.model.DiagnosticConfig;
->>>>>>> 6fbfdce5
 import com.microsoft.azure.toolkit.lib.appservice.model.DockerConfiguration;
 import com.microsoft.azure.toolkit.lib.appservice.model.Runtime;
 import com.microsoft.azure.toolkit.lib.appservice.service.IAppService;
@@ -451,12 +448,8 @@
                 .image(pr.getImageTagWithServerUrl())
                 .registryUrl(pr.getServerUrl())
                 .userName(pr.getUsername())
-<<<<<<< HEAD
-                .password(pr.getPassword()).build();
-=======
                 .password(pr.getPassword())
                 .startUpCommand(pr.getStartupFile()).build();
->>>>>>> 6fbfdce5
         return getAzureAppServiceClient(model.getSubscriptionId()).webapp(model.getResourceGroupName(), model.getWebAppName()).create()
                 .withName(model.getWebAppName())
                 .withResourceGroup(resourceGroup.name())
@@ -517,12 +510,8 @@
                     .image(pr.getImageTagWithServerUrl())
                     .registryUrl(pr.getServerUrl())
                     .userName(pr.getUsername())
-<<<<<<< HEAD
-                    .password(pr.getPassword()).build();
-=======
                     .password(pr.getPassword())
                     .startUpCommand(pr.getStartupFile()).build();
->>>>>>> 6fbfdce5
             app.update().withDockerConfiguration(dockerConfiguration).commit();
         }
         // status-free restart.
@@ -1014,9 +1003,6 @@
                 .operatingSystem(com.microsoft.azure.toolkit.lib.appservice.model.OperatingSystem.fromString(model.getOperatingSystem()))
                 .pricingTier(com.microsoft.azure.toolkit.lib.appservice.model.PricingTier.fromString(tierSize[1])).build();
         final IAppServicePlan appServicePlan = getOrCreateAppServicePlan(servicePlanEntity);
-<<<<<<< HEAD
-        final IWebApp result = getAzureAppServiceClient(model.getSubscriptionId()).webapp(model.getResourceGroup(), model.getWebAppName()).create()
-=======
         final DiagnosticConfig diagnosticConfig = DiagnosticConfig.builder()
                 .enableApplicationLog(model.isEnableApplicationLog())
                 .applicationLogLevel(com.microsoft.azure.toolkit.lib.appservice.model.LogLevel.fromString(model.getApplicationLogLevel()))
@@ -1026,19 +1012,12 @@
                 .enableDetailedErrorMessage(model.isEnableDetailedErrorMessage())
                 .enableFailedRequestTracing(model.isEnableFailedRequestTracing()).build();
         return getAzureAppServiceClient(model.getSubscriptionId()).webapp(model.getResourceGroup(), model.getWebAppName()).create()
->>>>>>> 6fbfdce5
                 .withName(model.getWebAppName())
                 .withResourceGroup(resourceGroup.name())
                 .withPlan(appServicePlan.id())
                 .withRuntime(model.getRuntime())
-<<<<<<< HEAD
-                .commit();
-        updateWebAppDiagnosticConfiguration(result, model);
-        return result;
-=======
                 .withDiagnosticConfig(diagnosticConfig)
                 .commit();
->>>>>>> 6fbfdce5
     }
 
     // todo: Move duplicated codes to azure common library
@@ -1069,34 +1048,6 @@
     }
 
     /**
-<<<<<<< HEAD
-     * Update web app diagnostic settings with track2 SDK
-     * todo: move to app service library
-     */
-    public void updateWebAppDiagnosticConfiguration(@NotNull IWebApp webApp, @NotNull WebAppSettingModel model) {
-        final AzureResourceManager azureResourceManager =
-                com.microsoft.azure.toolkit.lib.Azure.az(AzureAppService.class).getAzureResourceManager(model.getSubscriptionId());
-        com.azure.resourcemanager.appservice.models.WebApp.Update update = azureResourceManager.webApps().getById(webApp.id()).update();
-        if (model.isEnableApplicationLog()) {
-            update = (com.azure.resourcemanager.appservice.models.WebApp.Update) update.updateDiagnosticLogsConfiguration()
-                    .withApplicationLogging()
-                    .withLogLevel(com.azure.resourcemanager.appservice.models.LogLevel.fromString(model.getApplicationLogLevel().toString()))
-                    .withApplicationLogsStoredOnFileSystem().parent();
-        }
-        if (model.isEnableWebServerLogging()) {
-            update = (com.azure.resourcemanager.appservice.models.WebApp.Update) update.updateDiagnosticLogsConfiguration().withWebServerLogging()
-                    .withWebServerLogsStoredOnFileSystem()
-                    .withWebServerFileSystemQuotaInMB(model.getWebServerLogQuota())
-                    .withLogRetentionDays(model.getWebServerRetentionPeriod())
-                    .withDetailedErrorMessages(model.isEnableDetailedErrorMessage())
-                    .withFailedRequestTracing(model.isEnableFailedRequestTracing()).parent();
-        }
-        update.apply();
-    }
-
-    /**
-=======
->>>>>>> 6fbfdce5
      * API to create a new Deployment Slot by setting model.
      */
     @AzureOperation(
